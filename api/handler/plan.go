--- conflicted
+++ resolved
@@ -15,20 +15,11 @@
 	sugar   *zap.SugaredLogger
 }
 
-func (h *PlanHandler) Register(api *echo.Group) {
-<<<<<<< HEAD
-	api.POST("/plan", h.CreatePlan)
-	api.POST("/plan/:id/tasks", h.CreateTask)
-	api.PUT("/plan/:id/activate", h.ActivatePlan)
-	api.POST("/plan/:id/tasks/:taskId/activities", h.CreateActivity)
-	api.GET("/plan/:id/results", h.Results)
-=======
-	planGroup := api.Group("/plan")
-	planGroup.POST("", h.CreatePlan)
-	planGroup.POST("/:id/tasks", h.CreateTask)
-	planGroup.PUT(":id/activate", h.ActivatePlan)
-	planGroup.POST(":id/tasks/:taskId/activities", h.CreateActivity)
->>>>>>> fe98ca6f
+func (h *PlanHandler) Register(group *echo.Group) {
+	group.POST("", h.CreatePlan)
+	group.POST("/:id/tasks", h.CreateTask)
+	group.PUT(":id/activate", h.ActivatePlan)
+	group.POST(":id/tasks/:taskId/activities", h.CreateActivity)
 }
 
 func NewPlanHandler(l *zap.SugaredLogger, s *service.PlanService) *PlanHandler {
@@ -39,13 +30,14 @@
 }
 
 // CreatePlan godoc
+//
 //	@Summary		Create a plan
 //	@Description	Creates a new plan in the system
 //	@Tags			Plan
 //	@Accept			json
 //	@Produce		json
 //	@Param			plan	body		createPlanRequest	true	"Plan to add"
-//	@Success		201		{object}	idResponse
+//	@Success		201		{object}	IdResponse
 //	@Failure		401		{object}	api.Error
 //	@Failure		422		{object}	api.Error
 //	@Failure		500		{object}	api.Error
@@ -71,12 +63,13 @@
 	}
 
 	// If everything went well, return a 201 status code with the ID of the created plan
-	return ctx.JSON(http.StatusCreated, idResponse{
+	return ctx.JSON(http.StatusCreated, IdResponse{
 		Id: id,
 	})
 }
 
 // CreateTask godoc
+//
 //	@Summary		Creates a new task for a specific plan
 //	@Description	This method creates a new task and adds it to a specific plan.
 //	@Tags			Plan
@@ -108,12 +101,13 @@
 		return ctx.JSON(http.StatusInternalServerError, api.NewError(err))
 	}
 
-	return ctx.JSON(http.StatusCreated, idResponse{
+	return ctx.JSON(http.StatusCreated, IdResponse{
 		Id: taskId,
 	})
 }
 
 // CreateActivity godoc
+//
 //	@Summary		Create activity
 //	@Description	This function is used to create an activity for a given task.
 //	@Tags			Plan
@@ -121,8 +115,8 @@
 //	@Produce		json
 //	@Param			id			path		int						true	"Plan ID"
 //	@Param			taskId		path		int						true	"Task ID"
-//	@Param			activity	body		createActivityRequest	true	"Activity"
-//	@Success		200			201			{object}				idResponse
+//	@Param			activity	body		CreateActivityRequest	true	"Activity"
+//	@Success		201			{object}				IdResponse
 //	@Failure		404			{object}	api.Error
 //	@Failure		500			{object}	api.Error	"Internal server error"
 //	@Router			/plan/{id}/tasks/{taskId}/activities [post]
@@ -135,7 +129,7 @@
 	}
 
 	var activity domain.Activity
-	req := &createActivityRequest{}
+	req := &CreateActivityRequest{}
 	if err = req.bind(ctx, &activity); err != nil {
 		return ctx.JSON(http.StatusUnprocessableEntity, api.NewError(err))
 	}
@@ -145,12 +139,13 @@
 		return ctx.JSON(http.StatusInternalServerError, api.NewError(err))
 	}
 
-	return ctx.JSON(http.StatusCreated, idResponse{
+	return ctx.JSON(http.StatusCreated, IdResponse{
 		Id: activityId,
 	})
 }
 
 // ActivatePlan activates a plan with the given ID.
+//
 //	@Summary		Activate a plan
 //	@Description	Activate a plan by its ID. If the plan is already active, no action will be taken.
 //	@Tags			Plan
@@ -170,6 +165,7 @@
 }
 
 // Results Returns the assessment results related with the plan with the given ID.
+//
 //	@Summary		Return the assessment results
 //	@Description	Return the assessment results related with the plan with the given ID.
 //	@Tags			Plan
