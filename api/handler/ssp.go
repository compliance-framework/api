package handler

import (
	"net/http"

	"github.com/compliance-framework/configuration-service/api"
	"github.com/compliance-framework/configuration-service/domain"
	"github.com/compliance-framework/configuration-service/service"
	"github.com/labstack/echo/v4"
)

type SSPHandler struct {
	service *service.SSPService
}

func NewSSPHandler(sspService *service.SSPService) *SSPHandler {
	return &SSPHandler{service: sspService}
}

func (h *SSPHandler) Register(api *echo.Group) {
	api.POST("/ssp", h.CreateSSP)
}

// CreateSSP godoc
<<<<<<< HEAD
//	@Summary		Create a SSP
//	@Description	Create a SSP with the given title
//	@Tags			SSP
//	@Accept			json
//	@Produce		json
//	@Param			SSP	body		createSSPRequest	true	"SSP to add"
//	@Success		201	{object}	idResponse
//	@Failure		401	{object}	api.Error
//	@Failure		422	{object}	api.Error
//	@Failure		500	{object}	api.Error
//	@Router			/ssp [post]
=======
// @Summary 		Create an SSP
// @Description 	Create an SSP with the given title
// @Tags 			SSP
// @Accept  		json
// @Produce  		json
// @Param   		SSP body CreateSSPRequest true "SSP to add"
// @Success 		201 {object} idResponse
// @Failure 		401 {object} api.Error
// @Failure 		422 {object} api.Error
// @Failure 		500 {object} api.Error
// @Router 			/api/ssp [post]
>>>>>>> fe98ca6f
func (h *SSPHandler) CreateSSP(ctx echo.Context) error {
	var ssp domain.SystemSecurityPlan
	req := createSSPRequest{}

	if err := req.bind(ctx, &ssp); err != nil {
		return ctx.JSON(http.StatusUnprocessableEntity, api.NewError(err))
	}

	id, err := h.service.Create(&ssp)
	if err != nil {
		return ctx.JSON(http.StatusInternalServerError, api.NewError(err))
	}

	return ctx.JSON(http.StatusCreated, idResponse{
		Id: id,
	})
}<|MERGE_RESOLUTION|>--- conflicted
+++ resolved
@@ -22,31 +22,18 @@
 }
 
 // CreateSSP godoc
-<<<<<<< HEAD
+//
 //	@Summary		Create a SSP
 //	@Description	Create a SSP with the given title
 //	@Tags			SSP
 //	@Accept			json
 //	@Produce		json
 //	@Param			SSP	body		createSSPRequest	true	"SSP to add"
-//	@Success		201	{object}	idResponse
+//	@Success		201	{object}	IdResponse
 //	@Failure		401	{object}	api.Error
 //	@Failure		422	{object}	api.Error
 //	@Failure		500	{object}	api.Error
 //	@Router			/ssp [post]
-=======
-// @Summary 		Create an SSP
-// @Description 	Create an SSP with the given title
-// @Tags 			SSP
-// @Accept  		json
-// @Produce  		json
-// @Param   		SSP body CreateSSPRequest true "SSP to add"
-// @Success 		201 {object} idResponse
-// @Failure 		401 {object} api.Error
-// @Failure 		422 {object} api.Error
-// @Failure 		500 {object} api.Error
-// @Router 			/api/ssp [post]
->>>>>>> fe98ca6f
 func (h *SSPHandler) CreateSSP(ctx echo.Context) error {
 	var ssp domain.SystemSecurityPlan
 	req := createSSPRequest{}
@@ -60,7 +47,7 @@
 		return ctx.JSON(http.StatusInternalServerError, api.NewError(err))
 	}
 
-	return ctx.JSON(http.StatusCreated, idResponse{
+	return ctx.JSON(http.StatusCreated, IdResponse{
 		Id: id,
 	})
 }