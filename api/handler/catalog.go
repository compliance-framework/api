--- conflicted
+++ resolved
@@ -22,10 +22,7 @@
 }
 
 // CreateCatalog godoc
-<<<<<<< HEAD
-=======
 //
->>>>>>> 6336765d
 //	@Summary		Create a catalog
 //	@Description	Create a catalog with the given title
 //	@Tags			Catalog
