--- conflicted
+++ resolved
@@ -24,10 +24,7 @@
 }
 
 // AttachMetadata godoc
-<<<<<<< HEAD
-=======
 //
->>>>>>> 6336765d
 //	@Summary		Attaches metadata to a specific revision
 //	@Description	This method attaches metadata to a specific revision.
 //	@Tags			Metadata
