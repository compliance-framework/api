{
    "consumes": [
        "application/json"
    ],
    "produces": [
        "application/json"
    ],
    "swagger": "2.0",
    "info": {
        "description": "This is the API for the Continuous Compliance Framework.",
        "title": "Continuous Compliance Framework API",
        "contact": {},
        "version": "1"
    },
    "host": "localhost:8080",
    "basePath": "/api",
    "paths": {
        "/catalogs": {
            "get": {
                "description": "Retrieves all catalogs.",
                "produces": [
                    "application/json"
                ],
                "tags": [
                    "Catalogs"
                ],
                "summary": "List catalogs",
                "responses": {
                    "200": {
                        "description": "OK",
                        "schema": {
                            "$ref": "#/definitions/handler.GenericDataListResponse-service_Catalog"
                        }
                    },
                    "400": {
                        "description": "Bad Request",
                        "schema": {
                            "$ref": "#/definitions/api.Error"
                        }
                    },
                    "500": {
                        "description": "Internal Server Error",
                        "schema": {
                            "$ref": "#/definitions/api.Error"
                        }
                    }
                }
            },
            "post": {
                "description": "Creates a new catalog.",
                "consumes": [
                    "application/json"
                ],
                "produces": [
                    "application/json"
                ],
                "tags": [
                    "Catalogs"
                ],
                "summary": "Create a new catalog",
                "responses": {
                    "201": {
                        "description": "Created",
                        "schema": {
                            "$ref": "#/definitions/handler.GenericDataResponse-service_Catalog"
                        }
                    },
                    "400": {
                        "description": "Bad Request",
                        "schema": {
                            "$ref": "#/definitions/api.Error"
                        }
                    },
                    "422": {
                        "description": "Unprocessable Entity",
                        "schema": {
                            "$ref": "#/definitions/api.Error"
                        }
                    },
                    "500": {
                        "description": "Internal Server Error",
                        "schema": {
                            "$ref": "#/definitions/api.Error"
                        }
                    }
                }
            }
        },
        "/catalogs/{id}": {
            "get": {
                "description": "Retrieves a single Catalog by its unique ID.",
                "produces": [
                    "application/json"
                ],
                "tags": [
                    "Catalogs"
                ],
                "summary": "Get a Catalog",
                "parameters": [
                    {
                        "type": "string",
                        "description": "Catalog ID",
                        "name": "id",
                        "in": "path",
                        "required": true
                    }
                ],
                "responses": {
                    "200": {
                        "description": "OK",
                        "schema": {
                            "$ref": "#/definitions/handler.GenericDataResponse-service_Catalog"
                        }
                    },
                    "400": {
                        "description": "Bad Request",
                        "schema": {
                            "$ref": "#/definitions/api.Error"
                        }
                    },
                    "404": {
                        "description": "Not Found",
                        "schema": {
                            "$ref": "#/definitions/api.Error"
                        }
                    },
                    "500": {
                        "description": "Internal Server Error",
                        "schema": {
                            "$ref": "#/definitions/api.Error"
                        }
                    }
                }
            }
        },
        "/compliance-by-uuid/{uuid}": {
            "get": {
                "description": "Fetches an intervalled compliance report for findings that match the provided uuid. The report groups findings status over time and returns a list of compliance report groups.",
                "consumes": [
                    "application/json"
                ],
                "produces": [
                    "application/json"
                ],
                "tags": [
                    "Findings"
                ],
                "summary": "Get intervalled compliance report by finding uuid",
                "responses": {
                    "201": {
                        "description": "Created",
                        "schema": {
                            "$ref": "#/definitions/handler.GenericDataListResponse-service_StatusOverTimeGroup"
                        }
                    },
                    "422": {
                        "description": "Unprocessable Entity",
                        "schema": {
                            "$ref": "#/definitions/api.Error"
                        }
                    },
                    "500": {
                        "description": "Internal Server Error",
                        "schema": {
                            "$ref": "#/definitions/api.Error"
                        }
                    }
                }
            }
        },
        "/controls": {
            "get": {
                "description": "Retrieves catalog controls for a given parent identifier specified via query parameters (id, class, type).",
                "produces": [
                    "application/json"
                ],
                "tags": [
                    "CatalogControls"
                ],
                "summary": "List catalog controls by parent",
                "parameters": [
                    {
                        "type": "string",
                        "description": "Parent identifier id",
                        "name": "id",
                        "in": "query",
                        "required": true
                    },
                    {
                        "type": "string",
                        "description": "Parent identifier class",
                        "name": "class",
                        "in": "query",
                        "required": true
                    },
                    {
                        "type": "string",
                        "description": "Parent identifier type (catalog, group, or control)",
                        "name": "type",
                        "in": "query",
                        "required": true
                    }
                ],
                "responses": {
                    "200": {
                        "description": "OK",
                        "schema": {
                            "$ref": "#/definitions/handler.GenericDataListResponse-service_CatalogControl"
                        }
                    },
                    "400": {
                        "description": "Bad Request",
                        "schema": {
                            "$ref": "#/definitions/api.Error"
                        }
                    },
                    "500": {
                        "description": "Internal Server Error",
                        "schema": {
                            "$ref": "#/definitions/api.Error"
                        }
                    }
                }
            }
        },
        "/controls/control/{catalog}/{class}/{id}": {
            "get": {
                "description": "Retrieves catalog controls associated with a control parent based on the parent's class and id.",
                "produces": [
                    "application/json"
                ],
                "tags": [
                    "CatalogControls"
                ],
                "summary": "Get catalog controls for a control parent",
                "parameters": [
                    {
                        "type": "string",
                        "description": "Catalog ID",
                        "name": "catalog",
                        "in": "path",
                        "required": true
                    },
                    {
                        "type": "string",
                        "description": "Parent control class",
                        "name": "class",
                        "in": "path",
                        "required": true
                    },
                    {
                        "type": "string",
                        "description": "Parent control id",
                        "name": "id",
                        "in": "path",
                        "required": true
                    }
                ],
                "responses": {
                    "200": {
                        "description": "OK",
                        "schema": {
                            "$ref": "#/definitions/handler.GenericDataListResponse-service_CatalogControl"
                        }
                    },
                    "400": {
                        "description": "Bad Request",
                        "schema": {
                            "$ref": "#/definitions/api.Error"
                        }
                    },
                    "404": {
                        "description": "Not Found",
                        "schema": {
                            "$ref": "#/definitions/api.Error"
                        }
                    },
                    "500": {
                        "description": "Internal Server Error",
                        "schema": {
                            "$ref": "#/definitions/api.Error"
                        }
                    }
                }
            }
        },
        "/controls/group/{catalog}/{class}/{id}": {
            "get": {
                "description": "Retrieves catalog controls associated with a group parent based on the parent's class and id.",
                "produces": [
                    "application/json"
                ],
                "tags": [
                    "CatalogControls"
                ],
                "summary": "Get catalog controls for a group parent",
                "parameters": [
                    {
                        "type": "string",
                        "description": "Catalog ID",
                        "name": "catalog",
                        "in": "path",
                        "required": true
                    },
                    {
                        "type": "string",
                        "description": "Parent control class",
                        "name": "class",
                        "in": "path",
                        "required": true
                    },
                    {
                        "type": "string",
                        "description": "Parent control id",
                        "name": "id",
                        "in": "path",
                        "required": true
                    }
                ],
                "responses": {
                    "200": {
                        "description": "OK",
                        "schema": {
                            "$ref": "#/definitions/handler.GenericDataListResponse-service_CatalogControl"
                        }
                    },
                    "400": {
                        "description": "Bad Request",
                        "schema": {
                            "$ref": "#/definitions/api.Error"
                        }
                    },
                    "404": {
                        "description": "Not Found",
                        "schema": {
                            "$ref": "#/definitions/api.Error"
                        }
                    },
                    "500": {
                        "description": "Internal Server Error",
                        "schema": {
                            "$ref": "#/definitions/api.Error"
                        }
                    }
                }
            }
        },
        "/dashboard": {
            "get": {
                "description": "Retrieves all dashboards.",
                "produces": [
                    "application/json"
                ],
                "tags": [
                    "Dashboards"
                ],
                "summary": "List dashboards",
                "responses": {
                    "200": {
                        "description": "OK",
                        "schema": {
                            "$ref": "#/definitions/handler.GenericDataListResponse-service_Dashboard"
                        }
                    },
                    "400": {
                        "description": "Bad Request",
                        "schema": {
                            "$ref": "#/definitions/api.Error"
                        }
                    },
                    "500": {
                        "description": "Internal Server Error",
                        "schema": {
                            "$ref": "#/definitions/api.Error"
                        }
                    }
                }
            },
            "post": {
                "description": "Creates a new dashboard.",
                "consumes": [
                    "application/json"
                ],
                "produces": [
                    "application/json"
                ],
                "tags": [
                    "Dashboards"
                ],
                "summary": "Create a new dashboard",
                "parameters": [
                    {
                        "description": "Dashboard to add",
                        "name": "dashboard",
                        "in": "body",
                        "required": true,
                        "schema": {
                            "$ref": "#/definitions/handler.createDashboardRequest"
                        }
                    }
                ],
                "responses": {
                    "201": {
                        "description": "Created",
                        "schema": {
                            "$ref": "#/definitions/handler.GenericDataResponse-service_Dashboard"
                        }
                    },
                    "400": {
                        "description": "Bad Request",
                        "schema": {
                            "$ref": "#/definitions/api.Error"
                        }
                    },
                    "422": {
                        "description": "Unprocessable Entity",
                        "schema": {
                            "$ref": "#/definitions/api.Error"
                        }
                    },
                    "500": {
                        "description": "Internal Server Error",
                        "schema": {
                            "$ref": "#/definitions/api.Error"
                        }
                    }
                }
            }
        },
        "/dashboard/{id}": {
            "get": {
                "description": "Retrieves a single dashboard by its unique ID.",
                "produces": [
                    "application/json"
                ],
                "tags": [
                    "Dashboards"
                ],
                "summary": "Get a dashboard",
                "parameters": [
                    {
                        "type": "string",
                        "description": "Dashboard ID",
                        "name": "id",
                        "in": "path",
                        "required": true
                    }
                ],
                "responses": {
                    "200": {
                        "description": "OK",
                        "schema": {
                            "$ref": "#/definitions/handler.GenericDataResponse-service_Dashboard"
                        }
                    },
                    "400": {
                        "description": "Bad Request",
                        "schema": {
                            "$ref": "#/definitions/api.Error"
                        }
                    },
                    "404": {
                        "description": "Not Found",
                        "schema": {
                            "$ref": "#/definitions/api.Error"
                        }
                    },
                    "500": {
                        "description": "Internal Server Error",
                        "schema": {
                            "$ref": "#/definitions/api.Error"
                        }
                    }
                }
            }
        },
        "/findings": {
            "post": {
                "description": "Creates multiple findings in the CCF API, as well as their subject and component counterparts.",
                "consumes": [
                    "application/json"
                ],
                "produces": [
                    "application/json"
                ],
                "tags": [
                    "Findings"
                ],
                "summary": "Create new findings",
                "responses": {
                    "201": {
                        "description": "Created"
                    },
                    "400": {
                        "description": "Bad Request",
                        "schema": {
                            "$ref": "#/definitions/api.Error"
                        }
                    },
                    "500": {
                        "description": "Internal Server Error",
                        "schema": {
                            "$ref": "#/definitions/api.Error"
                        }
                    }
                }
            }
        },
        "/findings/by-control/{class}": {
            "get": {
                "description": "Searches for findings and groups them by control class",
                "consumes": [
                    "application/json"
                ],
                "produces": [
                    "application/json"
                ],
                "tags": [
                    "Findings"
                ],
                "summary": "Search findings grouped by control class",
                "parameters": [
                    {
                        "type": "string",
                        "description": "Control Class",
                        "name": "class",
                        "in": "path",
                        "required": true
                    }
                ],
                "responses": {
                    "200": {
                        "description": "OK",
                        "schema": {
                            "$ref": "#/definitions/handler.GenericDataListResponse-service_FindingsGroupedByControl"
                        }
                    },
                    "422": {
                        "description": "Unprocessable Entity",
                        "schema": {
                            "$ref": "#/definitions/api.Error"
                        }
                    },
                    "500": {
                        "description": "Internal Server Error",
                        "schema": {
                            "$ref": "#/definitions/api.Error"
                        }
                    }
                }
            }
        },
        "/findings/compliance-by-search": {
            "post": {
                "description": "Fetches an intervalled compliance report for findings that match the provided label filter. The report groups findings status over time and returns a list of compliance report groups.",
                "consumes": [
                    "application/json"
                ],
                "produces": [
                    "application/json"
                ],
                "tags": [
                    "Findings"
                ],
                "summary": "Get intervalled compliance report by search",
                "parameters": [
                    {
                        "description": "Label filter criteria",
                        "name": "filter",
                        "in": "body",
                        "required": true,
                        "schema": {
                            "$ref": "#/definitions/labelfilter.Filter"
                        }
                    }
                ],
                "responses": {
                    "201": {
                        "description": "Created",
                        "schema": {
                            "$ref": "#/definitions/handler.GenericDataListResponse-service_StatusOverTimeGroup"
                        }
                    },
                    "422": {
                        "description": "Unprocessable Entity",
                        "schema": {
                            "$ref": "#/definitions/api.Error"
                        }
                    },
                    "500": {
                        "description": "Internal Server Error",
                        "schema": {
                            "$ref": "#/definitions/api.Error"
                        }
                    }
                }
            }
        },
        "/findings/history/{uuid}": {
            "get": {
                "description": "Fetches up to 200 findings (ordered by Collected descending) that share the same stream UUID.",
                "produces": [
                    "application/json"
                ],
                "tags": [
                    "Findings"
                ],
                "summary": "Get finding history by stream UUID",
                "parameters": [
                    {
                        "type": "string",
                        "description": "Stream UUID",
                        "name": "uuid",
                        "in": "path",
                        "required": true
                    }
                ],
                "responses": {
                    "200": {
                        "description": "OK",
                        "schema": {
                            "$ref": "#/definitions/handler.GenericDataListResponse-service_Finding"
                        }
                    },
                    "400": {
                        "description": "Bad Request",
                        "schema": {
                            "$ref": "#/definitions/api.Error"
                        }
                    },
                    "500": {
                        "description": "Internal Server Error",
                        "schema": {
                            "$ref": "#/definitions/api.Error"
                        }
                    }
                }
            }
        },
        "/findings/instant-compliance-by-control/{class}/{id}": {
            "get": {
                "consumes": [
                    "application/json"
                ],
                "produces": [
                    "application/json"
                ],
                "tags": [
                    "Findings"
                ],
                "summary": "Get compliance report by controlID",
                "parameters": [
                    {
                        "type": "string",
                        "description": "Label filter criteria",
                        "name": "class",
                        "in": "path",
                        "required": true
                    },
                    {
                        "type": "string",
                        "description": "Label filter criteria",
                        "name": "id",
                        "in": "path",
                        "required": true
                    }
                ],
                "responses": {
                    "201": {
                        "description": "Created",
                        "schema": {
                            "$ref": "#/definitions/handler.GenericDataListResponse-service_StatusOverTimeRecord"
                        }
                    },
                    "422": {
                        "description": "Unprocessable Entity",
                        "schema": {
                            "$ref": "#/definitions/api.Error"
                        }
                    },
                    "500": {
                        "description": "Internal Server Error",
                        "schema": {
                            "$ref": "#/definitions/api.Error"
                        }
                    }
                }
            }
        },
        "/findings/list-control-classes": {
            "get": {
                "description": "Retrieves all unique control classes found in the stored findings",
                "consumes": [
                    "application/json"
                ],
                "produces": [
                    "application/json"
                ],
                "tags": [
                    "Findings"
                ],
                "summary": "List unique control classes from findings",
                "responses": {
                    "200": {
                        "description": "OK",
                        "schema": {
                            "$ref": "#/definitions/handler.GenericDataListResponse-string"
                        }
                    },
                    "500": {
                        "description": "Internal Server Error",
                        "schema": {
                            "$ref": "#/definitions/api.Error"
                        }
                    }
                }
            }
        },
        "/findings/search": {
            "post": {
                "description": "Searches for findings using label filters.",
                "consumes": [
                    "application/json"
                ],
                "produces": [
                    "application/json"
                ],
                "tags": [
                    "Findings"
                ],
                "summary": "Search findings by labels",
                "responses": {
                    "201": {
                        "description": "Created",
                        "schema": {
                            "$ref": "#/definitions/handler.GenericDataListResponse-service_Finding"
                        }
                    },
                    "422": {
                        "description": "Unprocessable Entity",
                        "schema": {
                            "$ref": "#/definitions/api.Error"
                        }
                    },
                    "500": {
                        "description": "Internal Server Error",
                        "schema": {
                            "$ref": "#/definitions/api.Error"
                        }
                    }
                }
            }
        },
        "/findings/search-by-subject": {
            "post": {
                "description": "Searches for findings, and groups them by subject",
                "consumes": [
                    "application/json"
                ],
                "produces": [
                    "application/json"
                ],
                "tags": [
                    "Findings"
                ],
                "summary": "Search findings grouped by subject",
                "responses": {
                    "201": {
                        "description": "Created",
                        "schema": {
                            "$ref": "#/definitions/handler.GenericDataListResponse-service_FindingsBySubject"
                        }
                    },
                    "422": {
                        "description": "Unprocessable Entity",
                        "schema": {
                            "$ref": "#/definitions/api.Error"
                        }
                    },
                    "500": {
                        "description": "Internal Server Error",
                        "schema": {
                            "$ref": "#/definitions/api.Error"
                        }
                    }
                }
            }
        },
        "/findings/{id}": {
            "get": {
                "description": "Fetches a finding based on its internal ID.",
                "produces": [
                    "application/json"
                ],
                "tags": [
                    "Findings"
                ],
                "summary": "Get a single finding",
                "parameters": [
                    {
                        "type": "string",
                        "description": "Finding ID",
                        "name": "id",
                        "in": "path",
                        "required": true
                    }
                ],
                "responses": {
                    "200": {
                        "description": "OK",
                        "schema": {
                            "$ref": "#/definitions/handler.GenericDataListResponse-service_Finding"
                        }
                    },
                    "400": {
                        "description": "Bad Request",
                        "schema": {
                            "$ref": "#/definitions/api.Error"
                        }
                    },
                    "404": {
                        "description": "Not Found",
                        "schema": {
                            "$ref": "#/definitions/api.Error"
                        }
                    },
                    "500": {
                        "description": "Internal Server Error",
                        "schema": {
                            "$ref": "#/definitions/api.Error"
                        }
                    }
                }
            }
        },
        "/groups/catalog/{catalog}": {
            "get": {
                "description": "Retrieves catalog groups that belong to a catalog, identified by its unique catalog ID.",
                "produces": [
                    "application/json"
                ],
                "tags": [
                    "CatalogGroups"
                ],
                "summary": "Get catalog groups for a catalog parent",
                "parameters": [
                    {
                        "type": "string",
                        "description": "Catalog ID",
                        "name": "catalog",
                        "in": "path",
                        "required": true
                    }
                ],
                "responses": {
                    "200": {
                        "description": "OK",
                        "schema": {
                            "$ref": "#/definitions/handler.GenericDataListResponse-service_CatalogGroup"
                        }
                    },
                    "400": {
                        "description": "Bad Request",
                        "schema": {
                            "$ref": "#/definitions/api.Error"
                        }
                    },
                    "404": {
                        "description": "Not Found",
                        "schema": {
                            "$ref": "#/definitions/api.Error"
                        }
                    },
                    "500": {
                        "description": "Internal Server Error",
                        "schema": {
                            "$ref": "#/definitions/api.Error"
                        }
                    }
                }
            }
        },
        "/groups/children/{class}/{id}": {
            "get": {
                "description": "Retrieves catalog groups that belong to a parent group, identified by its class and ID.",
                "produces": [
                    "application/json"
                ],
                "tags": [
                    "CatalogGroups"
                ],
                "summary": "Get catalog groups for a group parent",
                "parameters": [
                    {
                        "type": "string",
                        "description": "Catalog ID",
                        "name": "catalog",
                        "in": "path",
                        "required": true
                    },
                    {
                        "type": "string",
                        "description": "Parent group class",
                        "name": "class",
                        "in": "path",
                        "required": true
                    },
                    {
                        "type": "string",
                        "description": "Parent group ID",
                        "name": "id",
                        "in": "path",
                        "required": true
                    }
                ],
                "responses": {
                    "200": {
                        "description": "OK",
                        "schema": {
                            "$ref": "#/definitions/handler.GenericDataListResponse-service_CatalogGroup"
                        }
                    },
                    "400": {
                        "description": "Bad Request",
                        "schema": {
                            "$ref": "#/definitions/api.Error"
                        }
                    },
                    "404": {
                        "description": "Not Found",
                        "schema": {
                            "$ref": "#/definitions/api.Error"
                        }
                    },
                    "500": {
                        "description": "Internal Server Error",
                        "schema": {
                            "$ref": "#/definitions/api.Error"
                        }
                    }
                }
            }
        },
        "/observations": {
            "post": {
                "description": "Creates multiple observations in the CCF API, along with their subject and component counterparts.",
                "consumes": [
                    "application/json"
                ],
                "produces": [
                    "application/json"
                ],
                "tags": [
                    "Observations"
                ],
                "summary": "Create new observations",
                "responses": {
                    "201": {
                        "description": "Created"
                    },
                    "400": {
                        "description": "Bad Request",
                        "schema": {
                            "$ref": "#/definitions/api.Error"
                        }
                    },
                    "500": {
                        "description": "Internal Server Error",
                        "schema": {
                            "$ref": "#/definitions/api.Error"
                        }
                    }
                }
            }
        },
        "/observations/history/{uuid}": {
            "get": {
                "description": "Fetches up to 200 observations (ordered by Collected descending) that share the same stream UUID.",
                "produces": [
                    "application/json"
                ],
                "tags": [
                    "Observations"
                ],
                "summary": "Get observation history by stream UUID",
                "parameters": [
                    {
                        "type": "string",
                        "description": "Stream UUID",
                        "name": "uuid",
                        "in": "path",
                        "required": true
                    }
                ],
                "responses": {
                    "200": {
                        "description": "OK",
                        "schema": {
                            "$ref": "#/definitions/handler.GenericDataListResponse-service_Observation"
                        }
                    },
                    "400": {
                        "description": "Bad Request",
                        "schema": {
                            "$ref": "#/definitions/api.Error"
                        }
                    },
                    "500": {
                        "description": "Internal Server Error",
                        "schema": {
                            "$ref": "#/definitions/api.Error"
                        }
                    }
                }
            }
        },
        "/observations/{id}": {
            "get": {
                "description": "Fetches an observation based on its internal ID.",
                "produces": [
                    "application/json"
                ],
                "tags": [
                    "Observations"
                ],
                "summary": "Get a single observation",
                "parameters": [
                    {
                        "type": "string",
                        "description": "Observation ID",
                        "name": "id",
                        "in": "path",
                        "required": true
                    }
                ],
                "responses": {
                    "200": {
                        "description": "OK",
                        "schema": {
                            "$ref": "#/definitions/handler.GenericDataResponse-service_Observation"
                        }
                    },
                    "400": {
                        "description": "Bad Request",
                        "schema": {
                            "$ref": "#/definitions/api.Error"
                        }
                    },
                    "404": {
                        "description": "Not Found",
                        "schema": {
                            "$ref": "#/definitions/api.Error"
                        }
                    },
                    "500": {
                        "description": "Internal Server Error",
                        "schema": {
                            "$ref": "#/definitions/api.Error"
                        }
                    }
                }
            }
        },
        "/oscal/catalogs": {
            "get": {
                "description": "Retrieves all catalogs.",
                "produces": [
                    "application/json"
                ],
                "tags": [
                    "Oscal"
                ],
                "summary": "List catalogs",
                "responses": {
                    "200": {
                        "description": "OK",
                        "schema": {
                            "$ref": "#/definitions/handler.GenericDataListResponse-oscal_List_responseCatalog"
                        }
                    },
                    "400": {
                        "description": "Bad Request",
                        "schema": {
                            "$ref": "#/definitions/api.Error"
                        }
                    },
                    "500": {
                        "description": "Internal Server Error",
                        "schema": {
                            "$ref": "#/definitions/api.Error"
                        }
                    }
                }
            },
            "post": {
                "description": "Creates a new OSCAL Catalog.",
                "consumes": [
                    "application/json"
                ],
                "produces": [
                    "application/json"
                ],
                "tags": [
                    "Oscal"
                ],
                "summary": "Create a new Catalog",
                "parameters": [
                    {
                        "description": "Catalog object",
                        "name": "catalog",
                        "in": "body",
                        "required": true,
                        "schema": {
                            "$ref": "#/definitions/oscalTypes_1_1_3.Catalog"
                        }
                    }
                ],
                "responses": {
                    "201": {
                        "description": "Created",
                        "schema": {
                            "$ref": "#/definitions/handler.GenericDataResponse-oscalTypes_1_1_3_Catalog"
                        }
                    },
                    "400": {
                        "description": "Bad Request",
                        "schema": {
                            "$ref": "#/definitions/api.Error"
                        }
                    },
                    "500": {
                        "description": "Internal Server Error",
                        "schema": {
                            "$ref": "#/definitions/api.Error"
                        }
                    }
                }
            }
        },
        "/oscal/catalogs/{id}": {
            "get": {
                "description": "Retrieves a single Catalog by its unique ID.",
                "produces": [
                    "application/json"
                ],
                "tags": [
                    "Oscal"
                ],
                "summary": "Get a Catalog",
                "parameters": [
                    {
                        "type": "string",
                        "description": "Catalog ID",
                        "name": "id",
                        "in": "path",
                        "required": true
                    }
                ],
                "responses": {
                    "200": {
                        "description": "OK",
                        "schema": {
                            "$ref": "#/definitions/handler.GenericDataResponse-oscal_Get_responseCatalog"
                        }
                    },
                    "400": {
                        "description": "Bad Request",
                        "schema": {
                            "$ref": "#/definitions/api.Error"
                        }
                    },
                    "404": {
                        "description": "Not Found",
                        "schema": {
                            "$ref": "#/definitions/api.Error"
                        }
                    },
                    "500": {
                        "description": "Internal Server Error",
                        "schema": {
                            "$ref": "#/definitions/api.Error"
                        }
                    }
                }
            },
            "put": {
                "description": "Updates an existing OSCAL Catalog.",
                "consumes": [
                    "application/json"
                ],
                "produces": [
                    "application/json"
                ],
                "tags": [
                    "Oscal"
                ],
                "summary": "Update a Catalog",
                "parameters": [
                    {
                        "type": "string",
                        "description": "Catalog ID",
                        "name": "id",
                        "in": "path",
                        "required": true
                    },
                    {
                        "description": "Updated Catalog object",
                        "name": "catalog",
                        "in": "body",
                        "required": true,
                        "schema": {
                            "$ref": "#/definitions/oscalTypes_1_1_3.Catalog"
                        }
                    }
                ],
                "responses": {
                    "200": {
                        "description": "OK",
                        "schema": {
                            "$ref": "#/definitions/handler.GenericDataResponse-oscalTypes_1_1_3_Catalog"
                        }
                    },
                    "400": {
                        "description": "Bad Request",
                        "schema": {
                            "$ref": "#/definitions/api.Error"
                        }
                    },
                    "404": {
                        "description": "Not Found",
                        "schema": {
                            "$ref": "#/definitions/api.Error"
                        }
                    },
                    "500": {
                        "description": "Internal Server Error",
                        "schema": {
                            "$ref": "#/definitions/api.Error"
                        }
                    }
                }
            }
        },
        "/oscal/catalogs/{id}/back-matter": {
            "get": {
                "description": "Retrieves the back-matter for a given Catalog.",
                "produces": [
                    "application/json"
                ],
                "tags": [
                    "Oscal"
                ],
                "summary": "Get back-matter for a Catalog",
                "parameters": [
                    {
                        "type": "string",
                        "description": "Catalog ID",
                        "name": "id",
                        "in": "path",
                        "required": true
                    }
                ],
                "responses": {
                    "200": {
                        "description": "OK",
                        "schema": {
                            "$ref": "#/definitions/handler.GenericDataResponse-oscalTypes_1_1_3_BackMatter"
                        }
                    },
                    "400": {
                        "description": "Bad Request",
                        "schema": {
                            "$ref": "#/definitions/api.Error"
                        }
                    },
                    "404": {
                        "description": "Not Found",
                        "schema": {
                            "$ref": "#/definitions/api.Error"
                        }
                    },
                    "500": {
                        "description": "Internal Server Error",
                        "schema": {
                            "$ref": "#/definitions/api.Error"
                        }
                    }
                }
            }
        },
        "/oscal/catalogs/{id}/controls": {
            "get": {
                "description": "Retrieves the top-level controls for a given Catalog.",
                "produces": [
                    "application/json"
                ],
                "tags": [
                    "Oscal"
                ],
                "summary": "List controls for a Catalog",
                "parameters": [
                    {
                        "type": "string",
                        "description": "Catalog ID",
                        "name": "id",
                        "in": "path",
                        "required": true
                    }
                ],
                "responses": {
                    "200": {
                        "description": "OK",
                        "schema": {
                            "$ref": "#/definitions/handler.GenericDataListResponse-oscalTypes_1_1_3_Control"
                        }
                    },
                    "400": {
                        "description": "Bad Request",
                        "schema": {
                            "$ref": "#/definitions/api.Error"
                        }
                    },
                    "404": {
                        "description": "Not Found",
                        "schema": {
                            "$ref": "#/definitions/api.Error"
                        }
                    },
                    "500": {
                        "description": "Internal Server Error",
                        "schema": {
                            "$ref": "#/definitions/api.Error"
                        }
                    }
                }
            },
            "post": {
                "description": "Adds a top-level control under the specified Catalog.",
                "consumes": [
                    "application/json"
                ],
                "produces": [
                    "application/json"
                ],
                "tags": [
                    "Oscal"
                ],
                "summary": "Create a new Control for a Catalog",
                "parameters": [
                    {
                        "type": "string",
                        "description": "Catalog ID",
                        "name": "id",
                        "in": "path",
                        "required": true
                    },
                    {
                        "description": "Control object",
                        "name": "control",
                        "in": "body",
                        "required": true,
                        "schema": {
                            "$ref": "#/definitions/oscalTypes_1_1_3.Control"
                        }
                    }
                ],
                "responses": {
                    "201": {
                        "description": "Created",
                        "schema": {
                            "$ref": "#/definitions/handler.GenericDataResponse-oscalTypes_1_1_3_Control"
                        }
                    },
                    "400": {
                        "description": "Bad Request",
                        "schema": {
                            "$ref": "#/definitions/api.Error"
                        }
                    },
                    "500": {
                        "description": "Internal Server Error",
                        "schema": {
                            "$ref": "#/definitions/api.Error"
                        }
                    }
                }
            }
        },
        "/oscal/catalogs/{id}/controls/{control}": {
            "get": {
                "description": "Retrieves a single Control by its ID for a given Catalog.",
                "produces": [
                    "application/json"
                ],
                "tags": [
                    "Oscal"
                ],
                "summary": "Get a specific Control within a Catalog",
                "parameters": [
                    {
                        "type": "string",
                        "description": "Catalog ID",
                        "name": "id",
                        "in": "path",
                        "required": true
                    },
                    {
                        "type": "string",
                        "description": "Control ID",
                        "name": "control",
                        "in": "path",
                        "required": true
                    }
                ],
                "responses": {
                    "200": {
                        "description": "OK",
                        "schema": {
                            "$ref": "#/definitions/handler.GenericDataResponse-oscalTypes_1_1_3_Control"
                        }
                    },
                    "400": {
                        "description": "Bad Request",
                        "schema": {
                            "$ref": "#/definitions/api.Error"
                        }
                    },
                    "404": {
                        "description": "Not Found",
                        "schema": {
                            "$ref": "#/definitions/api.Error"
                        }
                    },
                    "500": {
                        "description": "Internal Server Error",
                        "schema": {
                            "$ref": "#/definitions/api.Error"
                        }
                    }
                }
            },
            "put": {
                "description": "Updates the properties of an existing Control under the specified Catalog.",
                "consumes": [
                    "application/json"
                ],
                "produces": [
                    "application/json"
                ],
                "tags": [
                    "Oscal"
                ],
                "summary": "Update a Control within a Catalog",
                "parameters": [
                    {
                        "type": "string",
                        "description": "Catalog ID",
                        "name": "id",
                        "in": "path",
                        "required": true
                    },
                    {
                        "type": "string",
                        "description": "Control ID",
                        "name": "control",
                        "in": "path",
                        "required": true
                    },
                    {
                        "description": "Updated Control object",
                        "name": "control",
                        "in": "body",
                        "required": true,
                        "schema": {
                            "$ref": "#/definitions/oscalTypes_1_1_3.Control"
                        }
                    }
                ],
                "responses": {
                    "200": {
                        "description": "OK",
                        "schema": {
                            "$ref": "#/definitions/handler.GenericDataResponse-oscalTypes_1_1_3_Control"
                        }
                    },
                    "400": {
                        "description": "Bad Request",
                        "schema": {
                            "$ref": "#/definitions/api.Error"
                        }
                    },
                    "404": {
                        "description": "Not Found",
                        "schema": {
                            "$ref": "#/definitions/api.Error"
                        }
                    },
                    "500": {
                        "description": "Internal Server Error",
                        "schema": {
                            "$ref": "#/definitions/api.Error"
                        }
                    }
                }
            }
        },
        "/oscal/catalogs/{id}/controls/{control}/controls": {
            "get": {
                "description": "Retrieves the controls directly under a specific Control in a given Catalog.",
                "produces": [
                    "application/json"
                ],
                "tags": [
                    "Oscal"
                ],
                "summary": "List child controls for a Control within a Catalog",
                "parameters": [
                    {
                        "type": "string",
                        "description": "Catalog ID",
                        "name": "id",
                        "in": "path",
                        "required": true
                    },
                    {
                        "type": "string",
                        "description": "Control ID",
                        "name": "control",
                        "in": "path",
                        "required": true
                    }
                ],
                "responses": {
                    "200": {
                        "description": "OK",
                        "schema": {
                            "$ref": "#/definitions/handler.GenericDataListResponse-oscalTypes_1_1_3_Control"
                        }
                    },
                    "400": {
                        "description": "Bad Request",
                        "schema": {
                            "$ref": "#/definitions/api.Error"
                        }
                    },
                    "404": {
                        "description": "Not Found",
                        "schema": {
                            "$ref": "#/definitions/api.Error"
                        }
                    },
                    "500": {
                        "description": "Internal Server Error",
                        "schema": {
                            "$ref": "#/definitions/api.Error"
                        }
                    }
                }
            },
            "post": {
                "description": "Adds a child control under the specified Catalog Control.",
                "consumes": [
                    "application/json"
                ],
                "produces": [
                    "application/json"
                ],
                "tags": [
                    "Oscal"
                ],
                "summary": "Create a new Sub-Control for a Control within a Catalog",
                "parameters": [
                    {
                        "type": "string",
                        "description": "Catalog ID",
                        "name": "id",
                        "in": "path",
                        "required": true
                    },
                    {
                        "type": "string",
                        "description": "Parent Control ID",
                        "name": "control",
                        "in": "path",
                        "required": true
                    },
                    {
                        "description": "Control object",
                        "name": "control",
                        "in": "body",
                        "required": true,
                        "schema": {
                            "$ref": "#/definitions/oscalTypes_1_1_3.Control"
                        }
                    }
                ],
                "responses": {
                    "201": {
                        "description": "Created",
                        "schema": {
                            "$ref": "#/definitions/handler.GenericDataResponse-oscalTypes_1_1_3_Control"
                        }
                    },
                    "400": {
                        "description": "Bad Request",
                        "schema": {
                            "$ref": "#/definitions/api.Error"
                        }
                    },
                    "500": {
                        "description": "Internal Server Error",
                        "schema": {
                            "$ref": "#/definitions/api.Error"
                        }
                    }
                }
            }
        },
        "/oscal/catalogs/{id}/groups": {
            "get": {
                "description": "Retrieves the top-level groups for a given Catalog.",
                "produces": [
                    "application/json"
                ],
                "tags": [
                    "Oscal"
                ],
                "summary": "List groups for a Catalog",
                "parameters": [
                    {
                        "type": "string",
                        "description": "Catalog ID",
                        "name": "id",
                        "in": "path",
                        "required": true
                    }
                ],
                "responses": {
                    "200": {
                        "description": "OK",
                        "schema": {
                            "$ref": "#/definitions/handler.GenericDataListResponse-oscalTypes_1_1_3_Group"
                        }
                    },
                    "400": {
                        "description": "Bad Request",
                        "schema": {
                            "$ref": "#/definitions/api.Error"
                        }
                    },
                    "404": {
                        "description": "Not Found",
                        "schema": {
                            "$ref": "#/definitions/api.Error"
                        }
                    },
                    "500": {
                        "description": "Internal Server Error",
                        "schema": {
                            "$ref": "#/definitions/api.Error"
                        }
                    }
                }
            },
            "post": {
                "description": "Adds a top-level group under the specified Catalog.",
                "consumes": [
                    "application/json"
                ],
                "produces": [
                    "application/json"
                ],
                "tags": [
                    "Oscal"
                ],
                "summary": "Create a new Group for a Catalog",
                "parameters": [
                    {
                        "type": "string",
                        "description": "Catalog ID",
                        "name": "id",
                        "in": "path",
                        "required": true
                    },
                    {
                        "description": "Group object",
                        "name": "group",
                        "in": "body",
                        "required": true,
                        "schema": {
                            "$ref": "#/definitions/oscalTypes_1_1_3.Group"
                        }
                    }
                ],
                "responses": {
                    "201": {
                        "description": "Created",
                        "schema": {
                            "$ref": "#/definitions/handler.GenericDataResponse-oscalTypes_1_1_3_Group"
                        }
                    },
                    "400": {
                        "description": "Bad Request",
                        "schema": {
                            "$ref": "#/definitions/api.Error"
                        }
                    },
                    "500": {
                        "description": "Internal Server Error",
                        "schema": {
                            "$ref": "#/definitions/api.Error"
                        }
                    }
                }
            }
        },
        "/oscal/catalogs/{id}/groups/{group}": {
            "get": {
                "description": "Retrieves a single Group by its ID for a given Catalog.",
                "produces": [
                    "application/json"
                ],
                "tags": [
                    "Oscal"
                ],
                "summary": "Get a specific Group within a Catalog",
                "parameters": [
                    {
                        "type": "string",
                        "description": "Catalog ID",
                        "name": "id",
                        "in": "path",
                        "required": true
                    },
                    {
                        "type": "string",
                        "description": "Group ID",
                        "name": "group",
                        "in": "path",
                        "required": true
                    }
                ],
                "responses": {
                    "200": {
                        "description": "OK",
                        "schema": {
                            "$ref": "#/definitions/handler.GenericDataResponse-oscalTypes_1_1_3_Group"
                        }
                    },
                    "400": {
                        "description": "Bad Request",
                        "schema": {
                            "$ref": "#/definitions/api.Error"
                        }
                    },
                    "404": {
                        "description": "Not Found",
                        "schema": {
                            "$ref": "#/definitions/api.Error"
                        }
                    },
                    "500": {
                        "description": "Internal Server Error",
                        "schema": {
                            "$ref": "#/definitions/api.Error"
                        }
                    }
                }
            },
            "put": {
                "description": "Updates the properties of an existing Group under the specified Catalog.",
                "consumes": [
                    "application/json"
                ],
                "produces": [
                    "application/json"
                ],
                "tags": [
                    "Oscal"
                ],
                "summary": "Update a Group within a Catalog",
                "parameters": [
                    {
                        "type": "string",
                        "description": "Catalog ID",
                        "name": "id",
                        "in": "path",
                        "required": true
                    },
                    {
                        "type": "string",
                        "description": "Group ID",
                        "name": "group",
                        "in": "path",
                        "required": true
                    },
                    {
                        "description": "Updated Group object",
                        "name": "group",
                        "in": "body",
                        "required": true,
                        "schema": {
                            "$ref": "#/definitions/oscalTypes_1_1_3.Group"
                        }
                    }
                ],
                "responses": {
                    "200": {
                        "description": "OK",
                        "schema": {
                            "$ref": "#/definitions/handler.GenericDataResponse-oscalTypes_1_1_3_Group"
                        }
                    },
                    "400": {
                        "description": "Bad Request",
                        "schema": {
                            "$ref": "#/definitions/api.Error"
                        }
                    },
                    "404": {
                        "description": "Not Found",
                        "schema": {
                            "$ref": "#/definitions/api.Error"
                        }
                    },
                    "500": {
                        "description": "Internal Server Error",
                        "schema": {
                            "$ref": "#/definitions/api.Error"
                        }
                    }
                }
            }
        },
        "/oscal/catalogs/{id}/groups/{group}/controls": {
            "get": {
                "description": "Retrieves the controls directly under a specific Group in a given Catalog.",
                "produces": [
                    "application/json"
                ],
                "tags": [
                    "Oscal"
                ],
                "summary": "List controls for a Group within a Catalog",
                "parameters": [
                    {
                        "type": "string",
                        "description": "Catalog ID",
                        "name": "id",
                        "in": "path",
                        "required": true
                    },
                    {
                        "type": "string",
                        "description": "Group ID",
                        "name": "group",
                        "in": "path",
                        "required": true
                    }
                ],
                "responses": {
                    "200": {
                        "description": "OK",
                        "schema": {
                            "$ref": "#/definitions/handler.GenericDataListResponse-oscalTypes_1_1_3_Control"
                        }
                    },
                    "400": {
                        "description": "Bad Request",
                        "schema": {
                            "$ref": "#/definitions/api.Error"
                        }
                    },
                    "404": {
                        "description": "Not Found",
                        "schema": {
                            "$ref": "#/definitions/api.Error"
                        }
                    },
                    "500": {
                        "description": "Internal Server Error",
                        "schema": {
                            "$ref": "#/definitions/api.Error"
                        }
                    }
                }
            },
            "post": {
                "description": "Adds a control under the specified Catalog and Group.",
                "consumes": [
                    "application/json"
                ],
                "produces": [
                    "application/json"
                ],
                "tags": [
                    "Oscal"
                ],
                "summary": "Create a new Control for a Catalog Group",
                "parameters": [
                    {
                        "type": "string",
                        "description": "Catalog ID",
                        "name": "id",
                        "in": "path",
                        "required": true
                    },
                    {
                        "type": "string",
                        "description": "Parent Group ID",
                        "name": "group",
                        "in": "path",
                        "required": true
                    },
                    {
                        "description": "Control object",
                        "name": "control",
                        "in": "body",
                        "required": true,
                        "schema": {
                            "$ref": "#/definitions/oscalTypes_1_1_3.Control"
                        }
                    }
                ],
                "responses": {
                    "201": {
                        "description": "Created",
                        "schema": {
                            "$ref": "#/definitions/handler.GenericDataResponse-oscalTypes_1_1_3_Control"
                        }
                    },
                    "400": {
                        "description": "Bad Request",
                        "schema": {
                            "$ref": "#/definitions/api.Error"
                        }
                    },
                    "500": {
                        "description": "Internal Server Error",
                        "schema": {
                            "$ref": "#/definitions/api.Error"
                        }
                    }
                }
            }
        },
        "/oscal/catalogs/{id}/groups/{group}/groups": {
            "get": {
                "description": "Retrieves the sub-groups of a specific Group in a given Catalog.",
                "produces": [
                    "application/json"
                ],
                "tags": [
                    "Oscal"
                ],
                "summary": "List sub-groups for a Group within a Catalog",
                "parameters": [
                    {
                        "type": "string",
                        "description": "Catalog ID",
                        "name": "id",
                        "in": "path",
                        "required": true
                    },
                    {
                        "type": "string",
                        "description": "Group ID",
                        "name": "group",
                        "in": "path",
                        "required": true
                    }
                ],
                "responses": {
                    "200": {
                        "description": "OK",
                        "schema": {
                            "$ref": "#/definitions/handler.GenericDataListResponse-oscalTypes_1_1_3_Group"
                        }
                    },
                    "400": {
                        "description": "Bad Request",
                        "schema": {
                            "$ref": "#/definitions/api.Error"
                        }
                    },
                    "404": {
                        "description": "Not Found",
                        "schema": {
                            "$ref": "#/definitions/api.Error"
                        }
                    },
                    "500": {
                        "description": "Internal Server Error",
                        "schema": {
                            "$ref": "#/definitions/api.Error"
                        }
                    }
                }
            },
            "post": {
                "description": "Adds a sub-group under the specified Catalog and Group.",
                "consumes": [
                    "application/json"
                ],
                "produces": [
                    "application/json"
                ],
                "tags": [
                    "Oscal"
                ],
                "summary": "Create a new Sub-Group for a Catalog Group",
                "parameters": [
                    {
                        "type": "string",
                        "description": "Catalog ID",
                        "name": "id",
                        "in": "path",
                        "required": true
                    },
                    {
                        "type": "string",
                        "description": "Parent Group ID",
                        "name": "group",
                        "in": "path",
                        "required": true
                    },
                    {
                        "description": "Group object",
                        "name": "group",
                        "in": "body",
                        "required": true,
                        "schema": {
                            "$ref": "#/definitions/oscalTypes_1_1_3.Group"
                        }
                    }
                ],
                "responses": {
                    "201": {
                        "description": "Created",
                        "schema": {
                            "$ref": "#/definitions/handler.GenericDataResponse-oscalTypes_1_1_3_Group"
                        }
                    },
                    "400": {
                        "description": "Bad Request",
                        "schema": {
                            "$ref": "#/definitions/api.Error"
                        }
                    },
                    "500": {
                        "description": "Internal Server Error",
                        "schema": {
                            "$ref": "#/definitions/api.Error"
                        }
                    }
                }
            }
        },
<<<<<<< HEAD
        "/oscal/profiles": {
            "get": {
                "description": "Retrieves all OSCAL profiles",
=======
        "/oscal/component-definitions": {
            "get": {
                "description": "Retrieves all component definitions.",
>>>>>>> 1ef3ca70
                "produces": [
                    "application/json"
                ],
                "tags": [
<<<<<<< HEAD
                    "Oscal",
                    "Profiles"
                ],
                "summary": "List Profiles",
=======
                    "Oscal"
                ],
                "summary": "List component definitions",
>>>>>>> 1ef3ca70
                "responses": {
                    "200": {
                        "description": "OK",
                        "schema": {
<<<<<<< HEAD
                            "$ref": "#/definitions/handler.GenericDataListResponse-oscal_List_response"
=======
                            "$ref": "#/definitions/handler.GenericDataListResponse-oscal_List_responseComponentDefinition"
>>>>>>> 1ef3ca70
                        }
                    },
                    "400": {
                        "description": "Bad Request",
                        "schema": {
                            "$ref": "#/definitions/api.Error"
                        }
                    },
                    "500": {
                        "description": "Internal Server Error",
                        "schema": {
                            "$ref": "#/definitions/api.Error"
                        }
                    }
                }
            }
        },
<<<<<<< HEAD
        "/oscal/profiles/{id}": {
            "get": {
                "description": "Get an OSCAL profile with the uuid provided",
                "produces": [
                    "application/json"
                ],
                "tags": [
                    "Oscal",
                    "Profiles"
                ],
                "summary": "Get Profile",
                "parameters": [
                    {
                        "type": "string",
                        "description": "Profile ID",
=======
        "/oscal/ssp/{id}/back-matter": {
            "get": {
                "description": "Retrieves the back-matter for a given System Security Plan by the specified param ID in the path",
                "tags": [
                    "Oscal System Security Plan"
                ],
                "summary": "Get back-matter for a System Security Plan",
                "parameters": [
                    {
                        "type": "string",
                        "description": "System Security Plan ID",
>>>>>>> 1ef3ca70
                        "name": "id",
                        "in": "path",
                        "required": true
                    }
                ],
                "responses": {
                    "200": {
                        "description": "OK",
                        "schema": {
<<<<<<< HEAD
                            "$ref": "#/definitions/handler.GenericDataResponse-oscal_Get_response"
=======
                            "$ref": "#/definitions/handler.GenericDataResponse-oscalTypes_1_1_3_BackMatter"
>>>>>>> 1ef3ca70
                        }
                    },
                    "400": {
                        "description": "Bad Request",
                        "schema": {
                            "$ref": "#/definitions/api.Error"
                        }
                    },
                    "404": {
                        "description": "Not Found",
                        "schema": {
                            "$ref": "#/definitions/api.Error"
                        }
                    },
                    "500": {
                        "description": "Internal Server Error",
                        "schema": {
                            "$ref": "#/definitions/api.Error"
                        }
                    }
                }
            }
        },
        "/subjects": {
            "get": {
                "description": "Retrieves a list of all subjects from the database.",
                "produces": [
                    "application/json"
                ],
                "tags": [
                    "Subjects"
                ],
                "summary": "Get all subjects",
                "responses": {
                    "200": {
                        "description": "OK",
                        "schema": {
                            "$ref": "#/definitions/handler.GenericDataResponse-array_service_Subject"
                        }
                    },
                    "500": {
                        "description": "Internal Server Error",
                        "schema": {
                            "$ref": "#/definitions/api.Error"
                        }
                    }
                }
            }
        },
        "/subjects/{id}": {
            "get": {
                "description": "Fetches a subject based on its internal ID.",
                "produces": [
                    "application/json"
                ],
                "tags": [
                    "Subjects"
                ],
                "summary": "Get a single subject",
                "parameters": [
                    {
                        "type": "string",
                        "description": "Subject ID",
                        "name": "id",
                        "in": "path",
                        "required": true
                    }
                ],
                "responses": {
                    "200": {
                        "description": "OK",
                        "schema": {
                            "$ref": "#/definitions/handler.GenericDataResponse-service_Subject"
                        }
                    },
                    "400": {
                        "description": "Bad Request",
                        "schema": {
                            "$ref": "#/definitions/api.Error"
                        }
                    },
                    "404": {
                        "description": "Not Found",
                        "schema": {
                            "$ref": "#/definitions/api.Error"
                        }
                    },
                    "500": {
                        "description": "Internal Server Error",
                        "schema": {
                            "$ref": "#/definitions/api.Error"
                        }
                    }
                }
            },
            "delete": {
                "description": "Deletes a subject from the database based on its internal ID.",
                "produces": [
                    "application/json"
                ],
                "tags": [
                    "Subjects"
                ],
                "summary": "Delete a subject",
                "parameters": [
                    {
                        "type": "string",
                        "description": "Subject ID",
                        "name": "id",
                        "in": "path",
                        "required": true
                    }
                ],
                "responses": {
                    "204": {
                        "description": "No Content"
                    },
                    "400": {
                        "description": "Bad Request",
                        "schema": {
                            "$ref": "#/definitions/api.Error"
                        }
                    },
                    "404": {
                        "description": "Not Found",
                        "schema": {
                            "$ref": "#/definitions/api.Error"
                        }
                    },
                    "500": {
                        "description": "Internal Server Error",
                        "schema": {
                            "$ref": "#/definitions/api.Error"
                        }
                    }
                }
            },
            "patch": {
                "description": "Updates a subject's title and/or remarks based on the provided subject ID. Only title and remarks are updated if provided. If no fields are provided, a `400 Bad Request` is returned.",
                "produces": [
                    "application/json"
                ],
                "tags": [
                    "Subjects"
                ],
                "summary": "Update a subject's title and/or remarks",
                "parameters": [
                    {
                        "type": "string",
                        "description": "Subject ID",
                        "name": "id",
                        "in": "path",
                        "required": true
                    },
                    {
                        "description": "Title and remarks data",
                        "name": "body",
                        "in": "body",
                        "required": true,
                        "schema": {
                            "$ref": "#/definitions/handler.UpdateSubjectRequest"
                        }
                    }
                ],
                "responses": {
                    "200": {
                        "description": "OK",
                        "schema": {
                            "$ref": "#/definitions/handler.GenericDataResponse-service_Subject"
                        }
                    },
                    "400": {
                        "description": "Bad Request",
                        "schema": {
                            "$ref": "#/definitions/api.Error"
                        }
                    },
                    "404": {
                        "description": "Not Found",
                        "schema": {
                            "$ref": "#/definitions/api.Error"
                        }
                    },
                    "500": {
                        "description": "Internal Server Error",
                        "schema": {
                            "$ref": "#/definitions/api.Error"
                        }
                    }
                }
            }
        }
    },
    "definitions": {
        "api.Error": {
            "type": "object",
            "properties": {
                "errors": {
                    "type": "object",
                    "additionalProperties": true
                }
            }
        },
        "handler.GenericDataListResponse-oscalTypes_1_1_3_Control": {
            "type": "object",
            "properties": {
                "data": {
                    "description": "Items from the list response",
                    "type": "array",
                    "items": {
                        "$ref": "#/definitions/oscalTypes_1_1_3.Control"
                    }
                }
            }
        },
        "handler.GenericDataListResponse-oscalTypes_1_1_3_Group": {
            "type": "object",
            "properties": {
                "data": {
                    "description": "Items from the list response",
                    "type": "array",
                    "items": {
                        "$ref": "#/definitions/oscalTypes_1_1_3.Group"
                    }
                }
            }
        },
        "handler.GenericDataListResponse-oscal_List_response": {
            "type": "object",
            "properties": {
                "data": {
                    "description": "Items from the list response",
                    "type": "array",
                    "items": {
                        "$ref": "#/definitions/oscal.List.response"
                    }
                }
            }
        },
        "handler.GenericDataListResponse-oscal_List_responseCatalog": {
            "type": "object",
            "properties": {
                "data": {
                    "description": "Items from the list response",
                    "type": "array",
                    "items": {
                        "$ref": "#/definitions/oscal.List.responseCatalog"
                    }
                }
            }
        },
        "handler.GenericDataListResponse-oscal_List_responseComponentDefinition": {
            "type": "object",
            "properties": {
                "data": {
                    "description": "Items from the list response",
                    "type": "array",
                    "items": {
                        "$ref": "#/definitions/oscal.List.responseComponentDefinition"
                    }
                }
            }
        },
        "handler.GenericDataListResponse-service_Catalog": {
            "type": "object",
            "properties": {
                "data": {
                    "description": "Items from the list response",
                    "type": "array",
                    "items": {
                        "$ref": "#/definitions/service.Catalog"
                    }
                }
            }
        },
        "handler.GenericDataListResponse-service_CatalogControl": {
            "type": "object",
            "properties": {
                "data": {
                    "description": "Items from the list response",
                    "type": "array",
                    "items": {
                        "$ref": "#/definitions/service.CatalogControl"
                    }
                }
            }
        },
        "handler.GenericDataListResponse-service_CatalogGroup": {
            "type": "object",
            "properties": {
                "data": {
                    "description": "Items from the list response",
                    "type": "array",
                    "items": {
                        "$ref": "#/definitions/service.CatalogGroup"
                    }
                }
            }
        },
        "handler.GenericDataListResponse-service_Dashboard": {
            "type": "object",
            "properties": {
                "data": {
                    "description": "Items from the list response",
                    "type": "array",
                    "items": {
                        "$ref": "#/definitions/service.Dashboard"
                    }
                }
            }
        },
        "handler.GenericDataListResponse-service_Finding": {
            "type": "object",
            "properties": {
                "data": {
                    "description": "Items from the list response",
                    "type": "array",
                    "items": {
                        "$ref": "#/definitions/service.Finding"
                    }
                }
            }
        },
        "handler.GenericDataListResponse-service_FindingsBySubject": {
            "type": "object",
            "properties": {
                "data": {
                    "description": "Items from the list response",
                    "type": "array",
                    "items": {
                        "$ref": "#/definitions/service.FindingsBySubject"
                    }
                }
            }
        },
        "handler.GenericDataListResponse-service_FindingsGroupedByControl": {
            "type": "object",
            "properties": {
                "data": {
                    "description": "Items from the list response",
                    "type": "array",
                    "items": {
                        "$ref": "#/definitions/service.FindingsGroupedByControl"
                    }
                }
            }
        },
        "handler.GenericDataListResponse-service_Observation": {
            "type": "object",
            "properties": {
                "data": {
                    "description": "Items from the list response",
                    "type": "array",
                    "items": {
                        "$ref": "#/definitions/service.Observation"
                    }
                }
            }
        },
        "handler.GenericDataListResponse-service_StatusOverTimeGroup": {
            "type": "object",
            "properties": {
                "data": {
                    "description": "Items from the list response",
                    "type": "array",
                    "items": {
                        "$ref": "#/definitions/service.StatusOverTimeGroup"
                    }
                }
            }
        },
        "handler.GenericDataListResponse-service_StatusOverTimeRecord": {
            "type": "object",
            "properties": {
                "data": {
                    "description": "Items from the list response",
                    "type": "array",
                    "items": {
                        "$ref": "#/definitions/service.StatusOverTimeRecord"
                    }
                }
            }
        },
        "handler.GenericDataListResponse-string": {
            "type": "object",
            "properties": {
                "data": {
                    "description": "Items from the list response",
                    "type": "array",
                    "items": {
                        "type": "string"
                    }
                }
            }
        },
        "handler.GenericDataResponse-array_service_Subject": {
            "type": "object",
            "properties": {
                "data": {
                    "description": "Items from the list response",
                    "type": "array",
                    "items": {
                        "$ref": "#/definitions/service.Subject"
                    }
                }
            }
        },
        "handler.GenericDataResponse-oscalTypes_1_1_3_BackMatter": {
            "type": "object",
            "properties": {
                "data": {
                    "description": "Items from the list response",
                    "allOf": [
                        {
                            "$ref": "#/definitions/oscalTypes_1_1_3.BackMatter"
                        }
                    ]
                }
            }
        },
        "handler.GenericDataResponse-oscalTypes_1_1_3_Catalog": {
            "type": "object",
            "properties": {
                "data": {
                    "description": "Items from the list response",
                    "allOf": [
                        {
                            "$ref": "#/definitions/oscalTypes_1_1_3.Catalog"
                        }
                    ]
                }
            }
        },
        "handler.GenericDataResponse-oscalTypes_1_1_3_Control": {
            "type": "object",
            "properties": {
                "data": {
                    "description": "Items from the list response",
                    "allOf": [
                        {
                            "$ref": "#/definitions/oscalTypes_1_1_3.Control"
                        }
                    ]
                }
            }
        },
        "handler.GenericDataResponse-oscalTypes_1_1_3_Group": {
            "type": "object",
            "properties": {
                "data": {
                    "description": "Items from the list response",
                    "allOf": [
                        {
                            "$ref": "#/definitions/oscalTypes_1_1_3.Group"
                        }
                    ]
                }
            }
        },
<<<<<<< HEAD
=======
        "handler.GenericDataResponse-oscalTypes_1_1_3_SystemCharacteristics": {
            "type": "object",
            "properties": {
                "data": {
                    "description": "Items from the list response",
                    "allOf": [
                        {
                            "$ref": "#/definitions/oscalTypes_1_1_3.SystemCharacteristics"
                        }
                    ]
                }
            }
        },
>>>>>>> 1ef3ca70
        "handler.GenericDataResponse-oscal_Get_response": {
            "type": "object",
            "properties": {
                "data": {
                    "description": "Items from the list response",
                    "allOf": [
                        {
                            "$ref": "#/definitions/oscal.Get.response"
                        }
                    ]
                }
            }
        },
        "handler.GenericDataResponse-oscal_Get_responseCatalog": {
            "type": "object",
            "properties": {
                "data": {
                    "description": "Items from the list response",
                    "allOf": [
                        {
                            "$ref": "#/definitions/oscal.Get.responseCatalog"
                        }
                    ]
                }
            }
        },
        "handler.GenericDataResponse-service_Catalog": {
            "type": "object",
            "properties": {
                "data": {
                    "description": "Items from the list response",
                    "allOf": [
                        {
                            "$ref": "#/definitions/service.Catalog"
                        }
                    ]
                }
            }
        },
        "handler.GenericDataResponse-service_Dashboard": {
            "type": "object",
            "properties": {
                "data": {
                    "description": "Items from the list response",
                    "allOf": [
                        {
                            "$ref": "#/definitions/service.Dashboard"
                        }
                    ]
                }
            }
        },
        "handler.GenericDataResponse-service_Observation": {
            "type": "object",
            "properties": {
                "data": {
                    "description": "Items from the list response",
                    "allOf": [
                        {
                            "$ref": "#/definitions/service.Observation"
                        }
                    ]
                }
            }
        },
        "handler.GenericDataResponse-service_Subject": {
            "type": "object",
            "properties": {
                "data": {
                    "description": "Items from the list response",
                    "allOf": [
                        {
                            "$ref": "#/definitions/service.Subject"
                        }
                    ]
                }
            }
        },
        "handler.UpdateSubjectRequest": {
            "type": "object",
            "properties": {
                "remarks": {
                    "type": "string"
                },
                "title": {
                    "type": "string"
                }
            }
        },
        "handler.createDashboardRequest": {
            "type": "object",
            "required": [
                "filter",
                "name"
            ],
            "properties": {
                "filter": {
                    "$ref": "#/definitions/labelfilter.Filter"
                },
                "name": {
                    "type": "string"
                }
            }
        },
        "labelfilter.Condition": {
            "type": "object",
            "properties": {
                "label": {
                    "description": "Label name (e.g., \"type\", \"group\", \"app\").",
                    "type": "string"
                },
                "operator": {
                    "description": "Operator (e.g., \"=\", \"!=\", etc.).",
                    "type": "string"
                },
                "value": {
                    "description": "Value for the condition (e.g., \"ssh\", \"prod\").",
                    "type": "string"
                }
            }
        },
        "labelfilter.Filter": {
            "type": "object",
            "properties": {
                "scope": {
                    "$ref": "#/definitions/labelfilter.Scope"
                }
            }
        },
        "labelfilter.Query": {
            "type": "object",
            "properties": {
                "operator": {
                    "description": "Logical operator (e.g., \"AND\", \"OR\").",
                    "type": "string"
                },
                "scopes": {
                    "description": "Scopes can be either `Condition` or nested `Query`.",
                    "type": "array",
                    "items": {
                        "$ref": "#/definitions/labelfilter.Scope"
                    }
                }
            }
        },
        "labelfilter.Scope": {
            "type": "object",
            "properties": {
                "condition": {
                    "$ref": "#/definitions/labelfilter.Condition"
                },
                "query": {
                    "$ref": "#/definitions/labelfilter.Query"
                }
            }
        },
        "oscal.Get.response": {
            "type": "object",
            "properties": {
                "metadata": {
                    "$ref": "#/definitions/oscalTypes_1_1_3.Metadata"
                },
                "uuid": {
                    "type": "string"
                }
            }
        },
        "oscal.Get.responseCatalog": {
            "type": "object",
            "properties": {
                "metadata": {
                    "$ref": "#/definitions/oscalTypes_1_1_3.Metadata"
                },
                "uuid": {
                    "type": "string"
                }
            }
        },
        "oscal.List.response": {
            "type": "object",
            "properties": {
                "metadata": {
                    "$ref": "#/definitions/oscalTypes_1_1_3.Metadata"
                },
                "uuid": {
                    "type": "string"
                }
            }
        },
        "oscal.List.responseCatalog": {
            "type": "object",
            "properties": {
                "metadata": {
                    "$ref": "#/definitions/oscalTypes_1_1_3.Metadata"
                },
                "uuid": {
                    "type": "string"
                }
            }
        },
        "oscal.List.responseComponentDefinition": {
            "type": "object",
            "properties": {
                "metadata": {
                    "$ref": "#/definitions/oscalTypes_1_1_3.Metadata"
                },
                "uuid": {
                    "type": "string"
                }
            }
        },
        "oscalTypes_1_1_3.Action": {
            "type": "object",
            "properties": {
                "date": {
                    "type": "string"
                },
                "links": {
                    "type": "array",
                    "items": {
                        "$ref": "#/definitions/oscalTypes_1_1_3.Link"
                    }
                },
                "props": {
                    "type": "array",
                    "items": {
                        "$ref": "#/definitions/oscalTypes_1_1_3.Property"
                    }
                },
                "remarks": {
                    "type": "string"
                },
                "responsible-parties": {
                    "type": "array",
                    "items": {
                        "$ref": "#/definitions/oscalTypes_1_1_3.ResponsibleParty"
                    }
                },
                "system": {
                    "type": "string"
                },
                "type": {
                    "type": "string"
                },
                "uuid": {
                    "type": "string"
                }
            }
        },
        "oscalTypes_1_1_3.Address": {
            "type": "object",
            "properties": {
                "addr-lines": {
                    "type": "array",
                    "items": {
                        "type": "string"
                    }
                },
                "city": {
                    "type": "string"
                },
                "country": {
                    "type": "string"
                },
                "postal-code": {
                    "type": "string"
                },
                "state": {
                    "type": "string"
                },
                "type": {
                    "type": "string"
                }
            }
        },
        "oscalTypes_1_1_3.AuthorizationBoundary": {
            "type": "object",
            "properties": {
                "description": {
                    "type": "string"
                },
                "diagrams": {
                    "type": "array",
                    "items": {
                        "$ref": "#/definitions/oscalTypes_1_1_3.Diagram"
                    }
                },
                "links": {
                    "type": "array",
                    "items": {
                        "$ref": "#/definitions/oscalTypes_1_1_3.Link"
                    }
                },
                "props": {
                    "type": "array",
                    "items": {
                        "$ref": "#/definitions/oscalTypes_1_1_3.Property"
                    }
                },
                "remarks": {
                    "type": "string"
                }
            }
        },
        "oscalTypes_1_1_3.BackMatter": {
            "type": "object",
            "properties": {
                "resources": {
                    "type": "array",
                    "items": {
                        "$ref": "#/definitions/oscalTypes_1_1_3.Resource"
                    }
                }
            }
        },
        "oscalTypes_1_1_3.Base64": {
            "type": "object",
            "properties": {
                "filename": {
                    "type": "string"
                },
                "media-type": {
                    "type": "string"
                },
                "value": {
                    "type": "string"
                }
            }
        },
        "oscalTypes_1_1_3.Catalog": {
            "type": "object",
            "properties": {
                "back-matter": {
                    "$ref": "#/definitions/oscalTypes_1_1_3.BackMatter"
                },
                "controls": {
                    "type": "array",
                    "items": {
                        "$ref": "#/definitions/oscalTypes_1_1_3.Control"
                    }
                },
                "groups": {
                    "type": "array",
                    "items": {
                        "$ref": "#/definitions/oscalTypes_1_1_3.Group"
                    }
                },
                "metadata": {
                    "$ref": "#/definitions/oscalTypes_1_1_3.Metadata"
                },
                "params": {
                    "type": "array",
                    "items": {
                        "$ref": "#/definitions/oscalTypes_1_1_3.Parameter"
                    }
                },
                "uuid": {
                    "type": "string"
                }
            }
        },
        "oscalTypes_1_1_3.Citation": {
            "type": "object",
            "properties": {
                "links": {
                    "type": "array",
                    "items": {
                        "$ref": "#/definitions/oscalTypes_1_1_3.Link"
                    }
                },
                "props": {
                    "type": "array",
                    "items": {
                        "$ref": "#/definitions/oscalTypes_1_1_3.Property"
                    }
                },
                "text": {
                    "type": "string"
                }
            }
        },
        "oscalTypes_1_1_3.ConstraintTest": {
            "type": "object",
            "properties": {
                "expression": {
                    "type": "string"
                },
                "remarks": {
                    "type": "string"
                }
            }
        },
        "oscalTypes_1_1_3.Control": {
            "type": "object",
            "properties": {
                "class": {
                    "type": "string"
                },
                "controls": {
                    "type": "array",
                    "items": {
                        "$ref": "#/definitions/oscalTypes_1_1_3.Control"
                    }
                },
                "id": {
                    "type": "string"
                },
                "links": {
                    "type": "array",
                    "items": {
                        "$ref": "#/definitions/oscalTypes_1_1_3.Link"
                    }
                },
                "params": {
                    "type": "array",
                    "items": {
                        "$ref": "#/definitions/oscalTypes_1_1_3.Parameter"
                    }
                },
                "parts": {
                    "type": "array",
                    "items": {
                        "$ref": "#/definitions/oscalTypes_1_1_3.Part"
                    }
                },
                "props": {
                    "type": "array",
                    "items": {
                        "$ref": "#/definitions/oscalTypes_1_1_3.Property"
                    }
                },
                "title": {
                    "type": "string"
                }
            }
        },
        "oscalTypes_1_1_3.DataFlow": {
            "type": "object",
            "properties": {
                "description": {
                    "type": "string"
                },
                "diagrams": {
                    "type": "array",
                    "items": {
                        "$ref": "#/definitions/oscalTypes_1_1_3.Diagram"
                    }
                },
                "links": {
                    "type": "array",
                    "items": {
                        "$ref": "#/definitions/oscalTypes_1_1_3.Link"
                    }
                },
                "props": {
                    "type": "array",
                    "items": {
                        "$ref": "#/definitions/oscalTypes_1_1_3.Property"
                    }
                },
                "remarks": {
                    "type": "string"
                }
            }
        },
        "oscalTypes_1_1_3.Diagram": {
            "type": "object",
            "properties": {
                "caption": {
                    "type": "string"
                },
                "description": {
                    "type": "string"
                },
                "links": {
                    "type": "array",
                    "items": {
                        "$ref": "#/definitions/oscalTypes_1_1_3.Link"
                    }
                },
                "props": {
                    "type": "array",
                    "items": {
                        "$ref": "#/definitions/oscalTypes_1_1_3.Property"
                    }
                },
                "remarks": {
                    "type": "string"
                },
                "uuid": {
                    "type": "string"
                }
            }
        },
        "oscalTypes_1_1_3.DocumentId": {
            "type": "object",
            "properties": {
                "identifier": {
                    "type": "string"
                },
                "scheme": {
                    "type": "string"
                }
            }
        },
        "oscalTypes_1_1_3.Group": {
            "type": "object",
            "properties": {
                "class": {
                    "type": "string"
                },
                "controls": {
                    "type": "array",
                    "items": {
                        "$ref": "#/definitions/oscalTypes_1_1_3.Control"
                    }
                },
                "groups": {
                    "type": "array",
                    "items": {
                        "$ref": "#/definitions/oscalTypes_1_1_3.Group"
                    }
                },
                "id": {
                    "type": "string"
                },
                "links": {
                    "type": "array",
                    "items": {
                        "$ref": "#/definitions/oscalTypes_1_1_3.Link"
                    }
                },
                "params": {
                    "type": "array",
                    "items": {
                        "$ref": "#/definitions/oscalTypes_1_1_3.Parameter"
                    }
                },
                "parts": {
                    "type": "array",
                    "items": {
                        "$ref": "#/definitions/oscalTypes_1_1_3.Part"
                    }
                },
                "props": {
                    "type": "array",
                    "items": {
                        "$ref": "#/definitions/oscalTypes_1_1_3.Property"
                    }
                },
                "title": {
                    "type": "string"
                }
            }
        },
        "oscalTypes_1_1_3.Hash": {
            "type": "object",
            "properties": {
                "algorithm": {
                    "type": "string"
                },
                "value": {
                    "type": "string"
                }
            }
        },
        "oscalTypes_1_1_3.Impact": {
            "type": "object",
            "properties": {
                "adjustment-justification": {
                    "type": "string"
                },
                "base": {
                    "type": "string"
                },
                "links": {
                    "type": "array",
                    "items": {
                        "$ref": "#/definitions/oscalTypes_1_1_3.Link"
                    }
                },
                "props": {
                    "type": "array",
                    "items": {
                        "$ref": "#/definitions/oscalTypes_1_1_3.Property"
                    }
                },
                "selected": {
                    "type": "string"
                }
            }
        },
        "oscalTypes_1_1_3.InformationType": {
            "type": "object",
            "properties": {
                "availability-impact": {
                    "$ref": "#/definitions/oscalTypes_1_1_3.Impact"
                },
                "categorizations": {
                    "type": "array",
                    "items": {
                        "$ref": "#/definitions/oscalTypes_1_1_3.InformationTypeCategorization"
                    }
                },
                "confidentiality-impact": {
                    "$ref": "#/definitions/oscalTypes_1_1_3.Impact"
                },
                "description": {
                    "type": "string"
                },
                "integrity-impact": {
                    "$ref": "#/definitions/oscalTypes_1_1_3.Impact"
                },
                "links": {
                    "type": "array",
                    "items": {
                        "$ref": "#/definitions/oscalTypes_1_1_3.Link"
                    }
                },
                "props": {
                    "type": "array",
                    "items": {
                        "$ref": "#/definitions/oscalTypes_1_1_3.Property"
                    }
                },
                "title": {
                    "type": "string"
                },
                "uuid": {
                    "type": "string"
                }
            }
        },
        "oscalTypes_1_1_3.InformationTypeCategorization": {
            "type": "object",
            "properties": {
                "information-type-ids": {
                    "type": "array",
                    "items": {
                        "type": "string"
                    }
                },
                "system": {
                    "type": "string"
                }
            }
        },
        "oscalTypes_1_1_3.Link": {
            "type": "object",
            "properties": {
                "href": {
                    "type": "string"
                },
                "media-type": {
                    "type": "string"
                },
                "rel": {
                    "type": "string"
                },
                "resource-fragment": {
                    "type": "string"
                },
                "text": {
                    "type": "string"
                }
            }
        },
        "oscalTypes_1_1_3.Location": {
            "type": "object",
            "properties": {
                "address": {
                    "$ref": "#/definitions/oscalTypes_1_1_3.Address"
                },
                "email-addresses": {
                    "type": "array",
                    "items": {
                        "type": "string"
                    }
                },
                "links": {
                    "type": "array",
                    "items": {
                        "$ref": "#/definitions/oscalTypes_1_1_3.Link"
                    }
                },
                "props": {
                    "type": "array",
                    "items": {
                        "$ref": "#/definitions/oscalTypes_1_1_3.Property"
                    }
                },
                "remarks": {
                    "type": "string"
                },
                "telephone-numbers": {
                    "type": "array",
                    "items": {
                        "$ref": "#/definitions/oscalTypes_1_1_3.TelephoneNumber"
                    }
                },
                "title": {
                    "type": "string"
                },
                "urls": {
                    "type": "array",
                    "items": {
                        "type": "string"
                    }
                },
                "uuid": {
                    "type": "string"
                }
            }
        },
        "oscalTypes_1_1_3.Metadata": {
            "type": "object",
            "properties": {
                "actions": {
                    "type": "array",
                    "items": {
                        "$ref": "#/definitions/oscalTypes_1_1_3.Action"
                    }
                },
                "document-ids": {
                    "type": "array",
                    "items": {
                        "$ref": "#/definitions/oscalTypes_1_1_3.DocumentId"
                    }
                },
                "last-modified": {
                    "type": "string"
                },
                "links": {
                    "type": "array",
                    "items": {
                        "$ref": "#/definitions/oscalTypes_1_1_3.Link"
                    }
                },
                "locations": {
                    "type": "array",
                    "items": {
                        "$ref": "#/definitions/oscalTypes_1_1_3.Location"
                    }
                },
                "oscal-version": {
                    "type": "string"
                },
                "parties": {
                    "type": "array",
                    "items": {
                        "$ref": "#/definitions/oscalTypes_1_1_3.Party"
                    }
                },
                "props": {
                    "type": "array",
                    "items": {
                        "$ref": "#/definitions/oscalTypes_1_1_3.Property"
                    }
                },
                "published": {
                    "type": "string"
                },
                "remarks": {
                    "type": "string"
                },
                "responsible-parties": {
                    "type": "array",
                    "items": {
                        "$ref": "#/definitions/oscalTypes_1_1_3.ResponsibleParty"
                    }
                },
                "revisions": {
                    "type": "array",
                    "items": {
                        "$ref": "#/definitions/oscalTypes_1_1_3.RevisionHistoryEntry"
                    }
                },
                "roles": {
                    "type": "array",
                    "items": {
                        "$ref": "#/definitions/oscalTypes_1_1_3.Role"
                    }
                },
                "title": {
                    "type": "string"
                },
                "version": {
                    "type": "string"
                }
            }
        },
        "oscalTypes_1_1_3.NetworkArchitecture": {
            "type": "object",
            "properties": {
                "description": {
                    "type": "string"
                },
                "diagrams": {
                    "type": "array",
                    "items": {
                        "$ref": "#/definitions/oscalTypes_1_1_3.Diagram"
                    }
                },
                "links": {
                    "type": "array",
                    "items": {
                        "$ref": "#/definitions/oscalTypes_1_1_3.Link"
                    }
                },
                "props": {
                    "type": "array",
                    "items": {
                        "$ref": "#/definitions/oscalTypes_1_1_3.Property"
                    }
                },
                "remarks": {
                    "type": "string"
                }
            }
        },
        "oscalTypes_1_1_3.Parameter": {
            "type": "object",
            "properties": {
                "class": {
                    "type": "string"
                },
                "constraints": {
                    "type": "array",
                    "items": {
                        "$ref": "#/definitions/oscalTypes_1_1_3.ParameterConstraint"
                    }
                },
                "depends-on": {
                    "type": "string"
                },
                "guidelines": {
                    "type": "array",
                    "items": {
                        "$ref": "#/definitions/oscalTypes_1_1_3.ParameterGuideline"
                    }
                },
                "id": {
                    "type": "string"
                },
                "label": {
                    "type": "string"
                },
                "links": {
                    "type": "array",
                    "items": {
                        "$ref": "#/definitions/oscalTypes_1_1_3.Link"
                    }
                },
                "props": {
                    "type": "array",
                    "items": {
                        "$ref": "#/definitions/oscalTypes_1_1_3.Property"
                    }
                },
                "remarks": {
                    "type": "string"
                },
                "select": {
                    "$ref": "#/definitions/oscalTypes_1_1_3.ParameterSelection"
                },
                "usage": {
                    "type": "string"
                },
                "values": {
                    "type": "array",
                    "items": {
                        "type": "string"
                    }
                }
            }
        },
        "oscalTypes_1_1_3.ParameterConstraint": {
            "type": "object",
            "properties": {
                "description": {
                    "type": "string"
                },
                "tests": {
                    "type": "array",
                    "items": {
                        "$ref": "#/definitions/oscalTypes_1_1_3.ConstraintTest"
                    }
                }
            }
        },
        "oscalTypes_1_1_3.ParameterGuideline": {
            "type": "object",
            "properties": {
                "prose": {
                    "type": "string"
                }
            }
        },
        "oscalTypes_1_1_3.ParameterSelection": {
            "type": "object",
            "properties": {
                "choice": {
                    "type": "array",
                    "items": {
                        "type": "string"
                    }
                },
                "how-many": {
                    "type": "string"
                }
            }
        },
        "oscalTypes_1_1_3.Part": {
            "type": "object",
            "properties": {
                "class": {
                    "type": "string"
                },
                "id": {
                    "type": "string"
                },
                "links": {
                    "type": "array",
                    "items": {
                        "$ref": "#/definitions/oscalTypes_1_1_3.Link"
                    }
                },
                "name": {
                    "type": "string"
                },
                "ns": {
                    "type": "string"
                },
                "parts": {
                    "type": "array",
                    "items": {
                        "$ref": "#/definitions/oscalTypes_1_1_3.Part"
                    }
                },
                "props": {
                    "type": "array",
                    "items": {
                        "$ref": "#/definitions/oscalTypes_1_1_3.Property"
                    }
                },
                "prose": {
                    "type": "string"
                },
                "title": {
                    "type": "string"
                }
            }
        },
        "oscalTypes_1_1_3.Party": {
            "type": "object",
            "properties": {
                "addresses": {
                    "type": "array",
                    "items": {
                        "$ref": "#/definitions/oscalTypes_1_1_3.Address"
                    }
                },
                "email-addresses": {
                    "type": "array",
                    "items": {
                        "type": "string"
                    }
                },
                "external-ids": {
                    "type": "array",
                    "items": {
                        "$ref": "#/definitions/oscalTypes_1_1_3.PartyExternalIdentifier"
                    }
                },
                "links": {
                    "type": "array",
                    "items": {
                        "$ref": "#/definitions/oscalTypes_1_1_3.Link"
                    }
                },
                "location-uuids": {
                    "type": "array",
                    "items": {
                        "type": "string"
                    }
                },
                "member-of-organizations": {
                    "type": "array",
                    "items": {
                        "type": "string"
                    }
                },
                "name": {
                    "type": "string"
                },
                "props": {
                    "type": "array",
                    "items": {
                        "$ref": "#/definitions/oscalTypes_1_1_3.Property"
                    }
                },
                "remarks": {
                    "type": "string"
                },
                "short-name": {
                    "type": "string"
                },
                "telephone-numbers": {
                    "type": "array",
                    "items": {
                        "$ref": "#/definitions/oscalTypes_1_1_3.TelephoneNumber"
                    }
                },
                "type": {
                    "type": "string"
                },
                "uuid": {
                    "type": "string"
                }
            }
        },
        "oscalTypes_1_1_3.PartyExternalIdentifier": {
            "type": "object",
            "properties": {
                "id": {
                    "type": "string"
                },
                "scheme": {
                    "type": "string"
                }
            }
        },
        "oscalTypes_1_1_3.Property": {
            "type": "object",
            "properties": {
                "class": {
                    "type": "string"
                },
                "group": {
                    "type": "string"
                },
                "name": {
                    "type": "string"
                },
                "ns": {
                    "type": "string"
                },
                "remarks": {
                    "type": "string"
                },
                "uuid": {
                    "type": "string"
                },
                "value": {
                    "type": "string"
                }
            }
        },
        "oscalTypes_1_1_3.Resource": {
            "type": "object",
            "properties": {
                "base64": {
                    "$ref": "#/definitions/oscalTypes_1_1_3.Base64"
                },
                "citation": {
                    "$ref": "#/definitions/oscalTypes_1_1_3.Citation"
                },
                "description": {
                    "type": "string"
                },
                "document-ids": {
                    "type": "array",
                    "items": {
                        "$ref": "#/definitions/oscalTypes_1_1_3.DocumentId"
                    }
                },
                "props": {
                    "type": "array",
                    "items": {
                        "$ref": "#/definitions/oscalTypes_1_1_3.Property"
                    }
                },
                "remarks": {
                    "type": "string"
                },
                "rlinks": {
                    "type": "array",
                    "items": {
                        "$ref": "#/definitions/oscalTypes_1_1_3.ResourceLink"
                    }
                },
                "title": {
                    "type": "string"
                },
                "uuid": {
                    "type": "string"
                }
            }
        },
        "oscalTypes_1_1_3.ResourceLink": {
            "type": "object",
            "properties": {
                "hashes": {
                    "type": "array",
                    "items": {
                        "$ref": "#/definitions/oscalTypes_1_1_3.Hash"
                    }
                },
                "href": {
                    "type": "string"
                },
                "media-type": {
                    "type": "string"
                }
            }
        },
        "oscalTypes_1_1_3.ResponsibleParty": {
            "type": "object",
            "properties": {
                "links": {
                    "type": "array",
                    "items": {
                        "$ref": "#/definitions/oscalTypes_1_1_3.Link"
                    }
                },
                "party-uuids": {
                    "type": "array",
                    "items": {
                        "type": "string"
                    }
                },
                "props": {
                    "type": "array",
                    "items": {
                        "$ref": "#/definitions/oscalTypes_1_1_3.Property"
                    }
                },
                "remarks": {
                    "type": "string"
                },
                "role-id": {
                    "type": "string"
                }
            }
        },
        "oscalTypes_1_1_3.RevisionHistoryEntry": {
            "type": "object",
            "properties": {
                "last-modified": {
                    "type": "string"
                },
                "links": {
                    "type": "array",
                    "items": {
                        "$ref": "#/definitions/oscalTypes_1_1_3.Link"
                    }
                },
                "oscal-version": {
                    "type": "string"
                },
                "props": {
                    "type": "array",
                    "items": {
                        "$ref": "#/definitions/oscalTypes_1_1_3.Property"
                    }
                },
                "published": {
                    "type": "string"
                },
                "remarks": {
                    "type": "string"
                },
                "title": {
                    "type": "string"
                },
                "version": {
                    "type": "string"
                }
            }
        },
        "oscalTypes_1_1_3.Role": {
            "type": "object",
            "properties": {
                "description": {
                    "type": "string"
                },
                "id": {
                    "type": "string"
                },
                "links": {
                    "type": "array",
                    "items": {
                        "$ref": "#/definitions/oscalTypes_1_1_3.Link"
                    }
                },
                "props": {
                    "type": "array",
                    "items": {
                        "$ref": "#/definitions/oscalTypes_1_1_3.Property"
                    }
                },
                "remarks": {
                    "type": "string"
                },
                "short-name": {
                    "type": "string"
                },
                "title": {
                    "type": "string"
                }
            }
        },
        "oscalTypes_1_1_3.SecurityImpactLevel": {
            "type": "object",
            "properties": {
                "security-objective-availability": {
                    "type": "string"
                },
                "security-objective-confidentiality": {
                    "type": "string"
                },
                "security-objective-integrity": {
                    "type": "string"
                }
            }
        },
        "oscalTypes_1_1_3.Status": {
            "type": "object",
            "properties": {
                "remarks": {
                    "type": "string"
                },
                "state": {
                    "type": "string"
                }
            }
        },
        "oscalTypes_1_1_3.SystemCharacteristics": {
            "type": "object",
            "properties": {
                "authorization-boundary": {
                    "$ref": "#/definitions/oscalTypes_1_1_3.AuthorizationBoundary"
                },
                "data-flow": {
                    "$ref": "#/definitions/oscalTypes_1_1_3.DataFlow"
                },
                "date-authorized": {
                    "type": "string"
                },
                "description": {
                    "type": "string"
                },
                "links": {
                    "type": "array",
                    "items": {
                        "$ref": "#/definitions/oscalTypes_1_1_3.Link"
                    }
                },
                "network-architecture": {
                    "$ref": "#/definitions/oscalTypes_1_1_3.NetworkArchitecture"
                },
                "props": {
                    "type": "array",
                    "items": {
                        "$ref": "#/definitions/oscalTypes_1_1_3.Property"
                    }
                },
                "remarks": {
                    "type": "string"
                },
                "responsible-parties": {
                    "type": "array",
                    "items": {
                        "$ref": "#/definitions/oscalTypes_1_1_3.ResponsibleParty"
                    }
                },
                "security-impact-level": {
                    "$ref": "#/definitions/oscalTypes_1_1_3.SecurityImpactLevel"
                },
                "security-sensitivity-level": {
                    "type": "string"
                },
                "status": {
                    "$ref": "#/definitions/oscalTypes_1_1_3.Status"
                },
                "system-ids": {
                    "type": "array",
                    "items": {
                        "$ref": "#/definitions/oscalTypes_1_1_3.SystemId"
                    }
                },
                "system-information": {
                    "$ref": "#/definitions/oscalTypes_1_1_3.SystemInformation"
                },
                "system-name": {
                    "type": "string"
                },
                "system-name-short": {
                    "type": "string"
                }
            }
        },
        "oscalTypes_1_1_3.SystemId": {
            "type": "object",
            "properties": {
                "id": {
                    "type": "string"
                },
                "identifier-type": {
                    "type": "string"
                }
            }
        },
        "oscalTypes_1_1_3.SystemInformation": {
            "type": "object",
            "properties": {
                "information-types": {
                    "type": "array",
                    "items": {
                        "$ref": "#/definitions/oscalTypes_1_1_3.InformationType"
                    }
                },
                "links": {
                    "type": "array",
                    "items": {
                        "$ref": "#/definitions/oscalTypes_1_1_3.Link"
                    }
                },
                "props": {
                    "type": "array",
                    "items": {
                        "$ref": "#/definitions/oscalTypes_1_1_3.Property"
                    }
                }
            }
        },
        "oscalTypes_1_1_3.TelephoneNumber": {
            "type": "object",
            "properties": {
                "number": {
                    "type": "string"
                },
                "type": {
                    "type": "string"
                }
            }
        },
        "service.Catalog": {
            "type": "object",
            "properties": {
                "metadata": {
                    "$ref": "#/definitions/oscalTypes_1_1_3.Metadata"
                },
                "uuid": {
                    "type": "string"
                }
            }
        },
        "service.CatalogControl": {
            "type": "object",
            "properties": {
                "class": {
                    "type": "string"
                },
                "id": {
                    "type": "string"
                },
                "links": {
                    "type": "array",
                    "items": {
                        "$ref": "#/definitions/oscalTypes_1_1_3.Link"
                    }
                },
                "parent": {
                    "$ref": "#/definitions/service.CatalogItemParentIdentifier"
                },
                "parts": {
                    "type": "array",
                    "items": {
                        "$ref": "#/definitions/oscalTypes_1_1_3.Part"
                    }
                },
                "props": {
                    "type": "array",
                    "items": {
                        "$ref": "#/definitions/oscalTypes_1_1_3.Property"
                    }
                },
                "title": {
                    "type": "string"
                },
                "uuid": {
                    "description": "UUID as a primary key, although it likely won't be used.\nThe primary key for a group consists of a compound (class + id)",
                    "type": "string"
                }
            }
        },
        "service.CatalogGroup": {
            "type": "object",
            "properties": {
                "class": {
                    "type": "string"
                },
                "id": {
                    "type": "string"
                },
                "links": {
                    "type": "array",
                    "items": {
                        "$ref": "#/definitions/oscalTypes_1_1_3.Link"
                    }
                },
                "parent": {
                    "$ref": "#/definitions/service.CatalogItemParentIdentifier"
                },
                "parts": {
                    "type": "array",
                    "items": {
                        "$ref": "#/definitions/oscalTypes_1_1_3.Part"
                    }
                },
                "props": {
                    "type": "array",
                    "items": {
                        "$ref": "#/definitions/oscalTypes_1_1_3.Property"
                    }
                },
                "title": {
                    "type": "string"
                },
                "uuid": {
                    "description": "UUID as a primary key, although it likely won't be used.\nThe primary key for a group consists of a compound (class + id)",
                    "type": "string"
                }
            }
        },
        "service.CatalogItemParentIdentifier": {
            "type": "object",
            "properties": {
                "catalog_id": {
                    "type": "string"
                },
                "class": {
                    "type": "string"
                },
                "id": {
                    "type": "string"
                },
                "type": {
                    "$ref": "#/definitions/service.CatalogItemParentType"
                }
            }
        },
        "service.CatalogItemParentType": {
            "type": "string",
            "enum": [
                "control",
                "group",
                "catalog"
            ],
            "x-enum-varnames": [
                "CatalogItemParentTypeControl",
                "CatalogItemParentTypeGroup",
                "CatalogItemParentTypeCatalog"
            ]
        },
        "service.Dashboard": {
            "type": "object",
            "properties": {
                "filter": {
                    "$ref": "#/definitions/labelfilter.Filter"
                },
                "name": {
                    "type": "string"
                },
                "uuid": {
                    "type": "string"
                }
            }
        },
        "service.Finding": {
            "type": "object",
            "properties": {
                "_id": {
                    "description": "ID is the unique ID for this specific observation, and will be used as the primary key in the database.",
                    "type": "string"
                },
                "collected": {
                    "type": "string"
                },
                "components": {
                    "description": "Which components of the subject are being judged",
                    "type": "array",
                    "items": {
                        "type": "string"
                    }
                },
                "controls": {
                    "description": "Which controls did we validate",
                    "type": "array",
                    "items": {
                        "$ref": "#/definitions/types.ControlReference"
                    }
                },
                "description": {
                    "type": "string"
                },
                "labels": {
                    "description": "Labels represent the unique labels which can be used to filter for findings in the UI.",
                    "type": "object",
                    "additionalProperties": {
                        "type": "string"
                    }
                },
                "links": {
                    "type": "array",
                    "items": {
                        "$ref": "#/definitions/types.Link"
                    }
                },
                "observations": {
                    "description": "Which observations led to this judgment ?",
                    "type": "array",
                    "items": {
                        "type": "string"
                    }
                },
                "origins": {
                    "description": "Who is generating this finding",
                    "type": "array",
                    "items": {
                        "$ref": "#/definitions/types.Origin"
                    }
                },
                "props": {
                    "type": "array",
                    "items": {
                        "$ref": "#/definitions/types.Property"
                    }
                },
                "remarks": {
                    "type": "string"
                },
                "risks": {
                    "description": "Which risks are associated with what we've tested",
                    "type": "array",
                    "items": {
                        "$ref": "#/definitions/types.RiskReference"
                    }
                },
                "status": {
                    "description": "What is our conclusion drawn for this finding. satisfied | not-satisfied",
                    "allOf": [
                        {
                            "$ref": "#/definitions/types.FindingStatus"
                        }
                    ]
                },
                "subjects": {
                    "description": "What are we making a judgement against",
                    "type": "array",
                    "items": {
                        "type": "string"
                    }
                },
                "title": {
                    "type": "string"
                },
                "uuid": {
                    "description": "UUID needs to remain consistent when automation runs again, but unique for each subject.\nIt represents the \"stream\" of the same finding being made over time.",
                    "type": "string"
                }
            }
        },
        "service.FindingsBySubject": {
            "type": "object",
            "properties": {
                "findings": {
                    "type": "array",
                    "items": {
                        "$ref": "#/definitions/service.Finding"
                    }
                },
                "subject": {
                    "type": "string"
                }
            }
        },
        "service.FindingsGroupedByControl": {
            "type": "object",
            "properties": {
                "controlid": {
                    "type": "string"
                },
                "findings": {
                    "type": "array",
                    "items": {
                        "$ref": "#/definitions/service.Finding"
                    }
                }
            }
        },
        "service.Observation": {
            "type": "object",
            "properties": {
                "_id": {
                    "description": "ID is the unique ID for this specific observation, and will be used as the primary key in the database.",
                    "type": "string"
                },
                "activities": {
                    "description": "What steps did we take to make this observation",
                    "type": "array",
                    "items": {
                        "$ref": "#/definitions/types.Activity"
                    }
                },
                "collected": {
                    "type": "string"
                },
                "components": {
                    "description": "Which components of the subject are being observed",
                    "type": "array",
                    "items": {
                        "type": "string"
                    }
                },
                "description": {
                    "type": "string"
                },
                "expires": {
                    "type": "string"
                },
                "links": {
                    "type": "array",
                    "items": {
                        "$ref": "#/definitions/types.Link"
                    }
                },
                "methods": {
                    "type": "array",
                    "items": {
                        "type": "string"
                    }
                },
                "origins": {
                    "description": "Who is generating this finding",
                    "type": "array",
                    "items": {
                        "$ref": "#/definitions/types.Origin"
                    }
                },
                "props": {
                    "type": "array",
                    "items": {
                        "$ref": "#/definitions/types.Property"
                    }
                },
                "relevant-evidence": {
                    "description": "What exactly did we see",
                    "type": "array",
                    "items": {
                        "$ref": "#/definitions/types.RelevantEvidence"
                    }
                },
                "remarks": {
                    "type": "string"
                },
                "subjects": {
                    "description": "What are we observing",
                    "type": "array",
                    "items": {
                        "type": "string"
                    }
                },
                "title": {
                    "type": "string"
                },
                "uuid": {
                    "description": "UUID needs to remain consistent when automation runs again, but unique for each subject.\nIt represents the \"stream\" of the same observation being made over time.",
                    "type": "string"
                }
            }
        },
        "service.StatusOverTimeGroup": {
            "type": "object",
            "properties": {
                "interval": {
                    "type": "string"
                },
                "statuses": {
                    "type": "array",
                    "items": {
                        "$ref": "#/definitions/service.StatusOverTimeRecord"
                    }
                }
            }
        },
        "service.StatusOverTimeRecord": {
            "type": "object",
            "properties": {
                "count": {
                    "type": "integer"
                },
                "status": {
                    "type": "string"
                }
            }
        },
        "service.Subject": {
            "type": "object",
            "properties": {
                "_id": {
                    "type": "string"
                },
                "attributes": {
                    "type": "object",
                    "additionalProperties": {
                        "type": "string"
                    }
                },
                "links": {
                    "type": "array",
                    "items": {
                        "$ref": "#/definitions/types.Link"
                    }
                },
                "props": {
                    "type": "array",
                    "items": {
                        "$ref": "#/definitions/types.Property"
                    }
                },
                "remarks": {
                    "type": "string"
                },
                "title": {
                    "type": "string"
                },
                "type": {
                    "type": "string"
                }
            }
        },
        "types.Activity": {
            "type": "object",
            "properties": {
                "description": {
                    "type": "string"
                },
                "links": {
                    "type": "array",
                    "items": {
                        "$ref": "#/definitions/types.Link"
                    }
                },
                "props": {
                    "type": "array",
                    "items": {
                        "$ref": "#/definitions/types.Property"
                    }
                },
                "remarks": {
                    "type": "string"
                },
                "steps": {
                    "type": "array",
                    "items": {
                        "$ref": "#/definitions/types.Step"
                    }
                },
                "title": {
                    "type": "string"
                },
                "uuid": {
                    "type": "string"
                }
            }
        },
        "types.ControlReference": {
            "type": "object",
            "properties": {
                "class": {
                    "type": "string"
                },
                "control-id": {
                    "type": "string"
                },
                "statement-ids": {
                    "type": "array",
                    "items": {
                        "type": "string"
                    }
                }
            }
        },
        "types.FindingStatus": {
            "type": "object",
            "properties": {
                "description": {
                    "type": "string"
                },
                "links": {
                    "type": "array",
                    "items": {
                        "$ref": "#/definitions/types.Link"
                    }
                },
                "props": {
                    "type": "array",
                    "items": {
                        "$ref": "#/definitions/types.Property"
                    }
                },
                "remarks": {
                    "type": "string"
                },
                "state": {
                    "type": "string"
                },
                "title": {
                    "type": "string"
                }
            }
        },
        "types.Link": {
            "type": "object",
            "properties": {
                "href": {
                    "type": "string"
                },
                "media-type": {
                    "type": "string"
                },
                "rel": {
                    "type": "string"
                },
                "resource-fragment": {
                    "type": "string"
                },
                "text": {
                    "type": "string"
                }
            }
        },
        "types.Origin": {
            "type": "object",
            "properties": {
                "actors": {
                    "type": "array",
                    "items": {
                        "$ref": "#/definitions/types.OriginActor"
                    }
                }
            }
        },
        "types.OriginActor": {
            "type": "object",
            "properties": {
                "links": {
                    "type": "array",
                    "items": {
                        "$ref": "#/definitions/types.Link"
                    }
                },
                "props": {
                    "type": "array",
                    "items": {
                        "$ref": "#/definitions/types.Property"
                    }
                },
                "title": {
                    "type": "string"
                },
                "type": {
                    "type": "string"
                },
                "uuid": {
                    "type": "string"
                }
            }
        },
        "types.Property": {
            "type": "object",
            "properties": {
                "class": {
                    "type": "string"
                },
                "group": {
                    "type": "string"
                },
                "name": {
                    "type": "string"
                },
                "ns": {
                    "type": "string"
                },
                "remarks": {
                    "type": "string"
                },
                "uuid": {
                    "type": "string"
                },
                "value": {
                    "type": "string"
                }
            }
        },
        "types.RelevantEvidence": {
            "type": "object",
            "properties": {
                "description": {
                    "type": "string"
                },
                "href": {
                    "type": "string"
                },
                "links": {
                    "type": "array",
                    "items": {
                        "$ref": "#/definitions/types.Link"
                    }
                },
                "props": {
                    "type": "array",
                    "items": {
                        "$ref": "#/definitions/types.Property"
                    }
                },
                "remarks": {
                    "type": "string"
                }
            }
        },
        "types.RiskReference": {
            "type": "object",
            "properties": {
                "href": {
                    "description": "If a Href is specified here, it means we are referencing a common risk, and should be pulled from there.",
                    "type": "string"
                },
                "identifier": {
                    "type": "string"
                },
                "origins": {
                    "description": "Who is generating this risk",
                    "type": "array",
                    "items": {
                        "$ref": "#/definitions/types.Origin"
                    }
                },
                "status": {
                    "description": "The status for the risk. This can either be open|closed based on whether the risk is active or not.",
                    "type": "string"
                },
                "threat-ids": {
                    "description": "These threats relate to well known threats like phishing emails, brute force attacks, etc. often detailed\nby cyber-security organisations.",
                    "type": "array",
                    "items": {
                        "$ref": "#/definitions/types.ThreatId"
                    }
                }
            }
        },
        "types.Step": {
            "type": "object",
            "properties": {
                "description": {
                    "type": "string"
                },
                "links": {
                    "type": "array",
                    "items": {
                        "$ref": "#/definitions/types.Link"
                    }
                },
                "props": {
                    "type": "array",
                    "items": {
                        "$ref": "#/definitions/types.Property"
                    }
                },
                "remarks": {
                    "type": "string"
                },
                "title": {
                    "type": "string"
                },
                "uuid": {
                    "type": "string"
                }
            }
        },
        "types.ThreatId": {
            "type": "object",
            "properties": {
                "href": {
                    "type": "string"
                },
                "id": {
                    "type": "string"
                },
                "system": {
                    "type": "string"
                }
            }
        }
    },
    "externalDocs": {
        "description": "OpenAPI",
        "url": "https://swagger.io/resources/open-api/"
    }
}<|MERGE_RESOLUTION|>--- conflicted
+++ resolved
@@ -2056,38 +2056,54 @@
                 }
             }
         },
-<<<<<<< HEAD
+        "/oscal/component-definitions": {
+            "get": {
+                "description": "Retrieves all component definitions.",
+                "produces": [
+                    "application/json"
+                ],
+                "tags": [
+                    "Oscal"
+                ],
+                "summary": "List component definitions",
+                "responses": {
+                    "200": {
+                        "description": "OK",
+                        "schema": {
+                            "$ref": "#/definitions/handler.GenericDataListResponse-oscal_List_responseComponentDefinition"
+                        }
+                    },
+                    "400": {
+                        "description": "Bad Request",
+                        "schema": {
+                            "$ref": "#/definitions/api.Error"
+                        }
+                    },
+                    "500": {
+                        "description": "Internal Server Error",
+                        "schema": {
+                            "$ref": "#/definitions/api.Error"
+                        }
+                    }
+                }
+            }
+        },
         "/oscal/profiles": {
             "get": {
                 "description": "Retrieves all OSCAL profiles",
-=======
-        "/oscal/component-definitions": {
-            "get": {
-                "description": "Retrieves all component definitions.",
->>>>>>> 1ef3ca70
-                "produces": [
-                    "application/json"
-                ],
-                "tags": [
-<<<<<<< HEAD
+                "produces": [
+                    "application/json"
+                ],
+                "tags": [
                     "Oscal",
                     "Profiles"
                 ],
                 "summary": "List Profiles",
-=======
-                    "Oscal"
-                ],
-                "summary": "List component definitions",
->>>>>>> 1ef3ca70
                 "responses": {
                     "200": {
                         "description": "OK",
                         "schema": {
-<<<<<<< HEAD
                             "$ref": "#/definitions/handler.GenericDataListResponse-oscal_List_response"
-=======
-                            "$ref": "#/definitions/handler.GenericDataListResponse-oscal_List_responseComponentDefinition"
->>>>>>> 1ef3ca70
                         }
                     },
                     "400": {
@@ -2105,7 +2121,6 @@
                 }
             }
         },
-<<<<<<< HEAD
         "/oscal/profiles/{id}": {
             "get": {
                 "description": "Get an OSCAL profile with the uuid provided",
@@ -2121,7 +2136,39 @@
                     {
                         "type": "string",
                         "description": "Profile ID",
-=======
+                        "name": "id",
+                        "in": "path",
+                        "required": true
+                    }
+                ],
+                "responses": {
+                    "200": {
+                        "description": "OK",
+                        "schema": {
+                            "$ref": "#/definitions/handler.GenericDataResponse-oscal_Get_response"
+                        }
+                    },
+                    "400": {
+                        "description": "Bad Request",
+                        "schema": {
+                            "$ref": "#/definitions/api.Error"
+                        }
+                    },
+                    "404": {
+                        "description": "Not Found",
+                        "schema": {
+                            "$ref": "#/definitions/api.Error"
+                        }
+                    },
+                    "500": {
+                        "description": "Internal Server Error",
+                        "schema": {
+                            "$ref": "#/definitions/api.Error"
+                        }
+                    }
+                }
+            }
+        },
         "/oscal/ssp/{id}/back-matter": {
             "get": {
                 "description": "Retrieves the back-matter for a given System Security Plan by the specified param ID in the path",
@@ -2133,7 +2180,6 @@
                     {
                         "type": "string",
                         "description": "System Security Plan ID",
->>>>>>> 1ef3ca70
                         "name": "id",
                         "in": "path",
                         "required": true
@@ -2143,11 +2189,7 @@
                     "200": {
                         "description": "OK",
                         "schema": {
-<<<<<<< HEAD
-                            "$ref": "#/definitions/handler.GenericDataResponse-oscal_Get_response"
-=======
                             "$ref": "#/definitions/handler.GenericDataResponse-oscalTypes_1_1_3_BackMatter"
->>>>>>> 1ef3ca70
                         }
                     },
                     "400": {
@@ -2607,8 +2649,6 @@
                 }
             }
         },
-<<<<<<< HEAD
-=======
         "handler.GenericDataResponse-oscalTypes_1_1_3_SystemCharacteristics": {
             "type": "object",
             "properties": {
@@ -2622,7 +2662,6 @@
                 }
             }
         },
->>>>>>> 1ef3ca70
         "handler.GenericDataResponse-oscal_Get_response": {
             "type": "object",
             "properties": {
