--- conflicted
+++ resolved
@@ -2109,40 +2109,23 @@
             $ref: '#/definitions/api.Error'
       summary: Get back-matter for a Catalog
       tags:
-<<<<<<< HEAD
-      - Oscal Catalogs
-  /oscal/ssp/{id}/back-matter:
-    get:
-      description: Retrieves the back-matter for a given System Security Plan by the
-        specified param ID in the path
-      parameters:
-      - description: System Security Plan ID
-=======
       - Oscal
   /oscal/catalogs/{id}/controls:
     get:
       description: Retrieves the top-level controls for a given Catalog.
       parameters:
       - description: Catalog ID
->>>>>>> 36763843
-        in: path
-        name: id
-        required: true
-        type: string
-<<<<<<< HEAD
-=======
-      produces:
-      - application/json
->>>>>>> 36763843
-      responses:
-        "200":
-          description: OK
-          schema:
-<<<<<<< HEAD
-            $ref: '#/definitions/handler.GenericDataResponse-oscalTypes_1_1_3_BackMatter'
-=======
+        in: path
+        name: id
+        required: true
+        type: string
+      produces:
+      - application/json
+      responses:
+        "200":
+          description: OK
+          schema:
             $ref: '#/definitions/handler.GenericDataListResponse-oscalTypes_1_1_3_Control'
->>>>>>> 36763843
         "400":
           description: Bad Request
           schema:
@@ -2155,11 +2138,6 @@
           description: Internal Server Error
           schema:
             $ref: '#/definitions/api.Error'
-<<<<<<< HEAD
-      summary: Get back-matter for a System Security Plan
-      tags:
-      - Oscal System Security Plan
-=======
       summary: List controls for a Catalog
       tags:
       - Oscal
@@ -2649,7 +2627,36 @@
       summary: Create a new Sub-Group for a Catalog Group
       tags:
       - Oscal
->>>>>>> 36763843
+  /oscal/ssp/{id}/back-matter:
+    get:
+      description: Retrieves the back-matter for a given System Security Plan by the
+        specified param ID in the path
+      parameters:
+      - description: System Security Plan ID
+        in: path
+        name: id
+        required: true
+        type: string
+      responses:
+        "200":
+          description: OK
+          schema:
+            $ref: '#/definitions/handler.GenericDataResponse-oscalTypes_1_1_3_BackMatter'
+        "400":
+          description: Bad Request
+          schema:
+            $ref: '#/definitions/api.Error'
+        "404":
+          description: Not Found
+          schema:
+            $ref: '#/definitions/api.Error'
+        "500":
+          description: Internal Server Error
+          schema:
+            $ref: '#/definitions/api.Error'
+      summary: Get back-matter for a System Security Plan
+      tags:
+      - Oscal System Security Plan
   /subjects:
     get:
       description: Retrieves a list of all subjects from the database.
