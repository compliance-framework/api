--- conflicted
+++ resolved
@@ -2888,35 +2888,45 @@
       summary: Create a new Sub-Group for a Catalog Group
       tags:
       - Oscal
-<<<<<<< HEAD
+  /oscal/component-definitions:
+    get:
+      description: Retrieves all component definitions.
+      produces:
+      - application/json
+      responses:
+        "200":
+          description: OK
+          schema:
+            $ref: '#/definitions/handler.GenericDataListResponse-oscal_List_responseComponentDefinition'
+        "400":
+          description: Bad Request
+          schema:
+            $ref: '#/definitions/api.Error'
+        "500":
+          description: Internal Server Error
+          schema:
+            $ref: '#/definitions/api.Error'
+      summary: List component definitions
+      tags:
+      - Oscal
   /oscal/profiles:
     get:
       description: Retrieves all OSCAL profiles
-=======
-  /oscal/component-definitions:
-    get:
-      description: Retrieves all component definitions.
->>>>>>> 1ef3ca70
-      produces:
-      - application/json
-      responses:
-        "200":
-          description: OK
-          schema:
-<<<<<<< HEAD
+      produces:
+      - application/json
+      responses:
+        "200":
+          description: OK
+          schema:
             $ref: '#/definitions/handler.GenericDataListResponse-oscal_List_response'
-=======
-            $ref: '#/definitions/handler.GenericDataListResponse-oscal_List_responseComponentDefinition'
->>>>>>> 1ef3ca70
-        "400":
-          description: Bad Request
-          schema:
-            $ref: '#/definitions/api.Error'
-        "500":
-          description: Internal Server Error
-          schema:
-            $ref: '#/definitions/api.Error'
-<<<<<<< HEAD
+        "400":
+          description: Bad Request
+          schema:
+            $ref: '#/definitions/api.Error'
+        "500":
+          description: Internal Server Error
+          schema:
+            $ref: '#/definitions/api.Error'
       summary: List Profiles
       tags:
       - Oscal
@@ -2926,35 +2936,48 @@
       description: Get an OSCAL profile with the uuid provided
       parameters:
       - description: Profile ID
-=======
-      summary: List component definitions
+        in: path
+        name: id
+        required: true
+        type: string
+      produces:
+      - application/json
+      responses:
+        "200":
+          description: OK
+          schema:
+            $ref: '#/definitions/handler.GenericDataResponse-oscal_Get_response'
+        "400":
+          description: Bad Request
+          schema:
+            $ref: '#/definitions/api.Error'
+        "404":
+          description: Not Found
+          schema:
+            $ref: '#/definitions/api.Error'
+        "500":
+          description: Internal Server Error
+          schema:
+            $ref: '#/definitions/api.Error'
+      summary: Get Profile
       tags:
       - Oscal
+      - Profiles
   /oscal/ssp/{id}/back-matter:
     get:
       description: Retrieves the back-matter for a given System Security Plan by the
         specified param ID in the path
       parameters:
       - description: System Security Plan ID
->>>>>>> 1ef3ca70
         in: path
         name: id
         required: true
         type: string
-<<<<<<< HEAD
-      produces:
-      - application/json
-=======
->>>>>>> 1ef3ca70
-      responses:
-        "200":
-          description: OK
-          schema:
-<<<<<<< HEAD
-            $ref: '#/definitions/handler.GenericDataResponse-oscal_Get_response'
-=======
+      responses:
+        "200":
+          description: OK
+          schema:
             $ref: '#/definitions/handler.GenericDataResponse-oscalTypes_1_1_3_BackMatter'
->>>>>>> 1ef3ca70
         "400":
           description: Bad Request
           schema:
@@ -2967,16 +2990,9 @@
           description: Internal Server Error
           schema:
             $ref: '#/definitions/api.Error'
-<<<<<<< HEAD
-      summary: Get Profile
-      tags:
-      - Oscal
-      - Profiles
-=======
       summary: Get back-matter for a System Security Plan
       tags:
       - Oscal System Security Plan
->>>>>>> 1ef3ca70
   /subjects:
     get:
       description: Retrieves a list of all subjects from the database.
