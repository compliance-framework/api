basePath: /api
definitions:
  api.Error:
    properties:
      errors:
        additionalProperties: true
        type: object
    type: object
  domain.Attestation:
    properties:
      parts:
        items:
          $ref: '#/definitions/domain.Part'
        type: array
      responsibleParties:
        items:
          type: string
        type: array
    type: object
  domain.Characterization:
    properties:
      facets:
        items:
          $ref: '#/definitions/domain.Facet'
        type: array
      links:
        items:
          $ref: '#/definitions/domain.Link'
        type: array
      origin:
        $ref: '#/definitions/domain.Origin'
      props:
        items:
          $ref: '#/definitions/domain.Property'
        type: array
    type: object
  domain.ControlsAndObjectives:
    properties:
      controlSelections:
        $ref: '#/definitions/domain.Selection'
      description:
        type: string
      links:
        items:
          $ref: '#/definitions/domain.Link'
        type: array
      objectives:
        items:
          $ref: '#/definitions/domain.ObjectiveSelection'
        type: array
      props:
        items:
          $ref: '#/definitions/domain.Property'
        type: array
      remarks:
        type: string
      title:
        type: string
    type: object
  domain.Evidence:
    properties:
      description:
        type: string
      id:
        type: string
      links:
        items:
          $ref: '#/definitions/domain.Link'
        type: array
      props:
        items:
          $ref: '#/definitions/domain.Property'
        type: array
      remarks:
        type: string
      title:
        type: string
    type: object
  domain.Facet:
    properties:
      description:
        type: string
      links:
        items:
          $ref: '#/definitions/domain.Link'
        type: array
      name:
        type: string
      props:
        items:
          $ref: '#/definitions/domain.Property'
        type: array
      remarks:
        type: string
      system:
        description: 'One of: http://fedramp.gov, http://fedramp.gov/ns/oscal, http://csrc.nist.gov/ns/oscal,
          http://csrc.nist.gov/ns/oscal/unknown, http://cve.mitre.org, http://www.first.org/cvss/v2.0,
          http://www.first.org/cvss/v3.0, http://www.first.org/cvss/v3.1'
        type: string
      title:
        type: string
      value:
        type: string
    type: object
  domain.Finding:
    properties:
      description:
        type: string
      id:
        type: string
      implementationStatementId:
        type: string
      links:
        items:
          $ref: '#/definitions/domain.Link'
        type: array
      origins:
        items:
          type: string
        type: array
      props:
        items:
          $ref: '#/definitions/domain.Property'
        type: array
      relatedObservations:
        items:
          type: string
        type: array
      relatedRisks:
        items:
          type: string
        type: array
      remarks:
        type: string
      target:
        items:
          type: string
        type: array
      title:
        type: string
    type: object
  domain.Link:
    properties:
      href:
        type: string
      mediaType:
        type: string
      rel:
        type: string
      resourceFragment:
        type: string
      text:
        type: string
    type: object
  domain.LocalDefinition:
    properties:
      activities:
        description: Reference to Activity
        items:
          type: string
        type: array
      components:
        description: Reference to component.Component
        items:
          type: string
        type: array
      inventoryItems:
        description: Reference to ssp.InventoryItem
        items:
          type: string
        type: array
      objectives:
        items:
          $ref: '#/definitions/domain.Objective'
        type: array
      remarks:
        type: string
      users:
        description: Reference to identity.User
        items:
          type: string
        type: array
    type: object
  domain.LogEntry:
    properties:
      description:
        type: string
      end:
        type: string
      links:
        items:
          $ref: '#/definitions/domain.Link'
        type: array
      loggedBy:
        items:
          type: string
        type: array
      props:
        items:
          $ref: '#/definitions/domain.Property'
        type: array
      remarks:
        type: string
      start:
        type: string
      timestamp:
        type: string
      title:
        type: string
      type:
        type: integer
    type: object
  domain.Objective:
    properties:
      control:
        type: string
      description:
        type: string
      id:
        type: string
      links:
        items:
          $ref: '#/definitions/domain.Link'
        type: array
      parts:
        items:
          $ref: '#/definitions/domain.Part'
        type: array
      props:
        items:
          $ref: '#/definitions/domain.Property'
        type: array
      remarks:
        type: string
      title:
        type: string
    type: object
  domain.ObjectiveSelection:
    properties:
      description:
        type: string
      exclude:
        items:
          type: string
        type: array
      include:
        items:
          type: string
        type: array
      includeAll:
        type: boolean
      links:
        items:
          $ref: '#/definitions/domain.Link'
        type: array
      props:
        items:
          $ref: '#/definitions/domain.Property'
        type: array
      remarks:
        type: string
      title:
        type: string
    type: object
  domain.Observation:
    properties:
      collected:
        type: string
      description:
        type: string
      evidences:
        items:
          $ref: '#/definitions/domain.Evidence'
        type: array
      expires:
        type: string
      id:
        type: string
      links:
        items:
          $ref: '#/definitions/domain.Link'
        type: array
      props:
        items:
          $ref: '#/definitions/domain.Property'
        type: array
      remarks:
        type: string
      title:
        type: string
    type: object
  domain.Origin:
    properties:
      actors:
        items:
          type: string
        type: array
      relatedTasks:
        items:
          type: string
        type: array
    type: object
  domain.Part:
    properties:
      class:
        description: An optional textual providing a sub-type or characterization
          of the part's name, or a category to which the part belongs.
        type: string
      id:
        description: A unique identifier for the part.
        type: string
      links:
        items:
          $ref: '#/definitions/domain.Link'
        type: array
      name:
        description: A textual label that uniquely identifies the part's semantic
          type, which exists in a value space qualified by the ns.
        type: string
      ns:
        description: An optional namespace qualifying the part's name. This allows
          different organizations to associate distinct semantics with the same name.
        type: string
<<<<<<< HEAD
      parts:
        items:
          $ref: '#/definitions/domain.Part'
        type: array
=======
>>>>>>> 6336765d
      props:
        items:
          $ref: '#/definitions/domain.Property'
        type: array
      prose:
        description: Permits multiple paragraphs, lists, tables etc.
        type: string
      title:
        description: An optional name given to the part, which may be used by a tool
          for display and navigation.
        type: string
    type: object
  domain.Property:
    properties:
      class:
        type: string
      group:
        type: string
      name:
        type: string
      ns:
        type: string
      remarks:
        type: string
      value:
        type: string
    type: object
  domain.Result:
    properties:
      assessmentLogEntries:
        items:
          $ref: '#/definitions/domain.LogEntry'
        type: array
      attestations:
        items:
          $ref: '#/definitions/domain.Attestation'
        type: array
      description:
        type: string
      end:
        type: string
      findings:
        items:
          $ref: '#/definitions/domain.Finding'
        type: array
      id:
        type: string
      links:
        items:
          $ref: '#/definitions/domain.Link'
        type: array
      localDefinitions:
        $ref: '#/definitions/domain.LocalDefinition'
      observations:
        items:
          $ref: '#/definitions/domain.Observation'
        type: array
      props:
        items:
          $ref: '#/definitions/domain.Property'
        type: array
      remarks:
        type: string
      reviewedControls:
        items:
          $ref: '#/definitions/domain.ControlsAndObjectives'
        type: array
      risks:
        items:
          $ref: '#/definitions/domain.Risk'
        type: array
      start:
        type: string
      title:
        type: string
    type: object
  domain.Risk:
    properties:
      characterizations:
        items:
          $ref: '#/definitions/domain.Characterization'
        type: array
      deadline:
        type: string
      description:
        type: string
      id:
        type: string
      links:
        items:
          $ref: '#/definitions/domain.Link'
        type: array
      props:
        items:
          $ref: '#/definitions/domain.Property'
        type: array
      remarks:
        type: string
      title:
        type: string
    type: object
  domain.Selection:
    properties:
      exclude:
        items:
          type: string
        type: array
      include:
        items:
          type: string
        type: array
      includeAll:
        type: boolean
    type: object
<<<<<<< HEAD
=======
  handler.IdResponse:
    properties:
      id:
        description: |-
          The unique identifier of the plan.
          Required: true
          Example: "456def"
        type: string
    type: object
>>>>>>> 6336765d
  handler.attachMetadataRequest:
    properties:
      collection:
        type: string
      id:
        type: string
      revisionDescription:
        type: string
      revisionRemarks:
        type: string
      revisionTitle:
        type: string
    required:
    - collection
    - id
    type: object
  handler.catalogIdResponse:
    properties:
      id:
        description: |-
          The unique identifier of the catalog.
          Required: true
          Example: "123abc"
        type: string
    type: object
  handler.createActivityRequest:
    properties:
      description:
        type: string
      provider:
        properties:
          name:
            type: string
          package:
            type: string
          params:
            additionalProperties:
              type: string
            type: object
          version:
            type: string
        required:
        - name
        - package
        - version
        type: object
      subjects:
        properties:
          description:
            type: string
          expressions:
            items:
              properties:
                key:
                  type: string
                operator:
                  type: string
                values:
                  items:
                    type: string
                  type: array
              type: object
            type: array
          ids:
            items:
              type: string
            type: array
          labels:
            additionalProperties:
              type: string
            type: object
          query:
            type: string
          title:
            type: string
        required:
        - description
        - title
        type: object
      title:
        type: string
    required:
    - provider
    - title
    type: object
  handler.createCatalogRequest:
    properties:
      catalog:
        properties:
          title:
            type: string
        required:
        - title
        type: object
    type: object
  handler.createPlanRequest:
    properties:
      title:
        type: string
    required:
    - title
    type: object
  handler.createSSPRequest:
    properties:
      title:
        type: string
    required:
    - title
    type: object
  handler.createTaskRequest:
    properties:
      description:
        type: string
      title:
        description: 'TODO: We are keeping it minimal for now for the demo'
        type: string
      type:
        type: string
    required:
    - title
    - type
    type: object
<<<<<<< HEAD
  handler.idResponse:
    properties:
      id:
        description: |-
          The unique identifier of the plan.
          Required: true
          Example: "456def"
        type: string
    type: object
=======
>>>>>>> 6336765d
externalDocs:
  description: OpenAPI
  url: https://swagger.io/resources/open-api/
host: localhost:8080
info:
  contact: {}
  description: This is the API for the Compliance Framework Configuration Service.
  title: Compliance Framework Configuration Service API
  version: "1.0"
paths:
  /catalog:
    post:
      consumes:
      - application/json
      description: Create a catalog with the given title
      parameters:
      - description: Catalog to add
        in: body
        name: catalog
        required: true
        schema:
          $ref: '#/definitions/handler.createCatalogRequest'
      produces:
      - application/json
      responses:
        "201":
          description: Created
          schema:
            $ref: '#/definitions/handler.catalogIdResponse'
        "401":
          description: Unauthorized
          schema:
            $ref: '#/definitions/api.Error'
        "422":
          description: Unprocessable Entity
          schema:
            $ref: '#/definitions/api.Error'
        "500":
          description: Internal Server Error
          schema:
            $ref: '#/definitions/api.Error'
      summary: Create a catalog
      tags:
      - Catalog
  /metadata/revisions:
    post:
      consumes:
      - application/json
      description: This method attaches metadata to a specific revision.
      parameters:
      - description: Revision that will be attached
        in: body
        name: revision
        required: true
        schema:
          $ref: '#/definitions/handler.attachMetadataRequest'
      produces:
      - application/json
      responses:
        "200":
          description: OK
          schema:
            type: string
        "400":
          description: 'Bad Request: Error binding the request'
          schema:
            $ref: '#/definitions/api.Error'
        "404":
          description: Object not found
          schema:
            $ref: '#/definitions/api.Error'
        "500":
          description: Internal Server Error
          schema:
            $ref: '#/definitions/api.Error'
      summary: Attaches metadata to a specific revision
      tags:
      - Metadata
  /plan:
    post:
      consumes:
      - application/json
      description: Creates a new plan in the system
      parameters:
      - description: Plan to add
        in: body
        name: plan
        required: true
        schema:
          $ref: '#/definitions/handler.createPlanRequest'
      produces:
      - application/json
      responses:
        "201":
          description: Created
          schema:
            $ref: '#/definitions/handler.IdResponse'
        "401":
          description: Unauthorized
          schema:
            $ref: '#/definitions/api.Error'
        "422":
          description: Unprocessable Entity
          schema:
            $ref: '#/definitions/api.Error'
        "500":
          description: Internal Server Error
          schema:
            $ref: '#/definitions/api.Error'
      summary: Create a plan
      tags:
      - Plan
  /plan/{id}/activate:
    put:
      consumes:
      - application/json
      description: Activate a plan by its ID. If the plan is already active, no action
        will be taken.
      parameters:
      - description: Plan ID
        in: path
        name: id
        required: true
        type: string
      produces:
      - application/json
      responses:
        "204":
          description: No Content
        "500":
          description: Internal server error. The plan could not be activated.
          schema:
            $ref: '#/definitions/api.Error'
      summary: Activate a plan
      tags:
      - Plan
  /plan/{id}/results:
    get:
      description: Return the assessment results related with the plan with the given
        ID.
      parameters:
      - description: Plan ID
        in: path
        name: id
        required: true
        type: string
      produces:
      - application/json
      responses:
        "200":
          description: OK
          schema:
            items:
              $ref: '#/definitions/domain.Result'
            type: array
        "500":
          description: Internal server error. The plan could not be activated.
          schema:
            $ref: '#/definitions/api.Error'
      summary: Return the assessment results
      tags:
      - Plan
  /plan/{id}/tasks:
    post:
      consumes:
      - application/json
      description: This method creates a new task and adds it to a specific plan.
      parameters:
      - description: Plan ID
        in: path
        name: id
        required: true
        type: string
      - description: Task to add
        in: body
        name: task
        required: true
        schema:
          $ref: '#/definitions/handler.createTaskRequest'
      produces:
      - application/json
      responses:
        "200":
          description: Successfully added the task to the plan
          schema:
            type: string
        "404":
          description: Plan not found
          schema:
            $ref: '#/definitions/api.Error'
        "422":
          description: 'Unprocessable Entity: Error binding the request'
          schema:
            $ref: '#/definitions/api.Error'
        "500":
          description: Internal Server Error
          schema:
            $ref: '#/definitions/api.Error'
      summary: Creates a new task for a specific plan
      tags:
      - Plan
  /plan/{id}/tasks/{taskId}/activities:
    post:
      consumes:
      - application/json
      description: This function is used to create an activity for a given task.
      parameters:
      - description: Plan ID
        in: path
        name: id
        required: true
        type: integer
      - description: Task ID
        in: path
        name: taskId
        required: true
        type: integer
      - description: Activity
        in: body
        name: activity
        required: true
        schema:
          $ref: '#/definitions/handler.createActivityRequest'
      produces:
      - application/json
      responses:
        "201":
          description: Created
          schema:
            $ref: '#/definitions/handler.IdResponse'
        "404":
          description: Not Found
          schema:
            $ref: '#/definitions/api.Error'
        "500":
          description: Internal server error
          schema:
            $ref: '#/definitions/api.Error'
      summary: Create activity
      tags:
      - Plan
  /ssp:
    post:
      consumes:
      - application/json
      description: Create a SSP with the given title
      parameters:
      - description: SSP to add
        in: body
        name: SSP
        required: true
        schema:
          $ref: '#/definitions/handler.createSSPRequest'
      produces:
      - application/json
      responses:
        "201":
          description: Created
          schema:
<<<<<<< HEAD
            $ref: '#/definitions/handler.idResponse'
=======
            $ref: '#/definitions/handler.IdResponse'
>>>>>>> 6336765d
        "401":
          description: Unauthorized
          schema:
            $ref: '#/definitions/api.Error'
        "422":
          description: Unprocessable Entity
          schema:
            $ref: '#/definitions/api.Error'
        "500":
          description: Internal Server Error
          schema:
            $ref: '#/definitions/api.Error'
      summary: Create a SSP
      tags:
      - SSP
swagger: "2.0"<|MERGE_RESOLUTION|>--- conflicted
+++ resolved
@@ -321,13 +321,6 @@
         description: An optional namespace qualifying the part's name. This allows
           different organizations to associate distinct semantics with the same name.
         type: string
-<<<<<<< HEAD
-      parts:
-        items:
-          $ref: '#/definitions/domain.Part'
-        type: array
-=======
->>>>>>> 6336765d
       props:
         items:
           $ref: '#/definitions/domain.Property'
@@ -442,8 +435,6 @@
       includeAll:
         type: boolean
     type: object
-<<<<<<< HEAD
-=======
   handler.IdResponse:
     properties:
       id:
@@ -453,7 +444,6 @@
           Example: "456def"
         type: string
     type: object
->>>>>>> 6336765d
   handler.attachMetadataRequest:
     properties:
       collection:
@@ -576,18 +566,6 @@
     - title
     - type
     type: object
-<<<<<<< HEAD
-  handler.idResponse:
-    properties:
-      id:
-        description: |-
-          The unique identifier of the plan.
-          Required: true
-          Example: "456def"
-        type: string
-    type: object
-=======
->>>>>>> 6336765d
 externalDocs:
   description: OpenAPI
   url: https://swagger.io/resources/open-api/
@@ -847,11 +825,7 @@
         "201":
           description: Created
           schema:
-<<<<<<< HEAD
-            $ref: '#/definitions/handler.idResponse'
-=======
             $ref: '#/definitions/handler.IdResponse'
->>>>>>> 6336765d
         "401":
           description: Unauthorized
           schema:
