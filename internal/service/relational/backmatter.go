--- conflicted
+++ resolved
@@ -97,24 +97,11 @@
 // MarshalOscal converts the BackMatterResource back to an OSCAL Resource
 func (b *BackMatterResource) MarshalOscal() *oscaltypes113.Resource {
 	res := &oscaltypes113.Resource{
-<<<<<<< HEAD
-		UUID:  b.UUIDModel.ID.String(),
-		Title: *b.Title,
-=======
 		UUID: b.UUIDModel.ID.String(),
 	}
-	
+
 	if b.Title != nil {
 		res.Title = *b.Title
-	}
-	
-	if b.Description != nil {
-		res.Description = *b.Description
-	}
-	
-	if b.Remarks != nil {
-		res.Remarks = *b.Remarks
->>>>>>> 4274adc6
 	}
 
 	if b.Description != nil {
