package relational

import (
	oscalTypes_1_1_3 "github.com/defenseunicorns/go-oscal/src/types/oscal-1-1-3"
	"github.com/google/uuid"
	"gorm.io/datatypes"
	"time"
)

type AssessmentPlan struct {
	UUIDModel
	Metadata   Metadata    `gorm:"polymorphic:Parent;"`
	BackMatter *BackMatter `gorm:"polymorphic:Parent;"`
	ImportSSP  datatypes.JSONType[ImportSsp]

	Tasks []Task `gorm:"polymorphic:Parent"`

	ReviewedControls   ReviewedControls    `gorm:"polymorphic:Parent"`
	AssessmentAssets   AssessmentAsset     `gorm:"many2many:assessment_plan_assessment_assets"`
	AssessmentSubjects []AssessmentSubject `gorm:"many2many:assessment_plan_assessment_subjects"`
	LocalDefinitions   LocalDefinitions    `gorm:"polymorphic:Parent"`

	TermsAndConditions TermsAndConditions
}

func (i *AssessmentPlan) UnmarshalOscal(op oscalTypes_1_1_3.AssessmentPlan) *AssessmentPlan {
	*i = AssessmentPlan{
		ImportSSP: datatypes.NewJSONType[ImportSsp](ImportSsp(op.ImportSsp)),
		Metadata:  *(&Metadata{}).UnmarshalOscal(op.Metadata),
	}
	// Metadata and BackMatter are polymorphic, skip for now or implement if necessary
	// Tasks
	if op.Tasks != nil {
		i.Tasks = make([]Task, len(*op.Tasks))
		for idx, t := range *op.Tasks {
			i.Tasks[idx] = *(&Task{}).UnmarshalOscal(t)
		}
	}
	// ReviewedControls
	i.ReviewedControls = *(&ReviewedControls{}).UnmarshalOscal(op.ReviewedControls)

	// AssessmentAssets
	if op.AssessmentAssets != nil {
		i.AssessmentAssets = *(&AssessmentAsset{}).UnmarshalOscal(*op.AssessmentAssets)
	}
	// AssessmentSubjects
	if op.AssessmentSubjects != nil {
		i.AssessmentSubjects = make([]AssessmentSubject, len(*op.AssessmentSubjects))
		for idx, s := range *op.AssessmentSubjects {
			i.AssessmentSubjects[idx] = *(&AssessmentSubject{}).UnmarshalOscal(s)
		}
	}
	// LocalDefinitions
	if op.LocalDefinitions != nil {
		i.LocalDefinitions = *(&LocalDefinitions{}).UnmarshalOscal(*op.LocalDefinitions)
	}
	// TermsAndConditions
	if op.TermsAndConditions != nil {
		i.TermsAndConditions = *(&TermsAndConditions{}).UnmarshalOscal(*op.TermsAndConditions)
	}
	return i
}

func (i *AssessmentPlan) MarshalOscal() *oscalTypes_1_1_3.AssessmentPlan {
	ret := oscalTypes_1_1_3.AssessmentPlan{
		ImportSsp:          oscalTypes_1_1_3.ImportSsp(i.ImportSSP.Data()),
		Metadata:           *i.Metadata.MarshalOscal(),
		ReviewedControls:   *i.ReviewedControls.MarshalOscal(),
		AssessmentAssets:   i.AssessmentAssets.MarshalOscal(),
		LocalDefinitions:   i.LocalDefinitions.MarshalOscal(),
		TermsAndConditions: i.TermsAndConditions.MarshalOscal(),
	}

	// Tasks
	if len(i.Tasks) > 0 {
		tasks := make([]oscalTypes_1_1_3.Task, len(i.Tasks))
		for idx := range i.Tasks {
			tasks[idx] = *i.Tasks[idx].MarshalOscal()
		}
		ret.Tasks = &tasks
	}

	// AssessmentSubjects
	if len(i.AssessmentSubjects) > 0 {
		subjs := make([]oscalTypes_1_1_3.AssessmentSubject, len(i.AssessmentSubjects))
		for idx := range i.AssessmentSubjects {
			subjs[idx] = *i.AssessmentSubjects[idx].MarshalOscal()
		}
		ret.AssessmentSubjects = &subjs
	}

	return &ret
}

type AssessmentResult struct {
	UUIDModel
	Metadata   Metadata    `gorm:"polymorphic:Parent;"`
	BackMatter *BackMatter `gorm:"polymorphic:Parent;"`
	ImportAp   datatypes.JSONType[ImportAp]

	LocalDefinitions *LocalDefinitions `gorm:"polymorphic:Parent"`
	Results          []Result
}

func (i *AssessmentResult) UnmarshalOscal(op oscalTypes_1_1_3.AssessmentResults) *AssessmentResult {
	*i = AssessmentResult{
		ImportAp: datatypes.NewJSONType(*(&ImportAp{}).UnmarshalOscal(op.ImportAp)),
		Metadata: *(&Metadata{}).UnmarshalOscal(op.Metadata),
	}
	// LocalDefinitions
	if op.LocalDefinitions != nil {
		i.LocalDefinitions = (&LocalDefinitions{}).UnmarshalOscal(*op.LocalDefinitions)
	}
	// Results
	if op.Results != nil {
		i.Results = make([]Result, len(op.Results))
		for idx, r := range op.Results {
			i.Results[idx] = *(&Result{}).UnmarshalOscal(r)
		}
	}
	return i
}

func (i *AssessmentResult) MarshalOscal() *oscalTypes_1_1_3.AssessmentResults {
	ret := oscalTypes_1_1_3.AssessmentResults{
		ImportAp:         oscalTypes_1_1_3.ImportAp(i.ImportAp.Data()),
		Metadata:         *i.Metadata.MarshalOscal(),
		LocalDefinitions: i.LocalDefinitions.MarshalOscal(),
	}
	// LocalDefinitions
	ret.LocalDefinitions = i.LocalDefinitions.MarshalOscal()
	// Results
	if len(i.Results) > 0 {
		res := make([]oscalTypes_1_1_3.Result, len(i.Results))
		for idx := range i.Results {
			res[idx] = *i.Results[idx].MarshalOscal()
		}
		ret.Results = res
	}
	return &ret
}

type Result struct {
	UUIDModel
	AssessmentResultID uuid.UUID
	Title              string // required
	Description        string // required
	Remarks            *string
	Start              *time.Time
	End                *time.Time
	Props              datatypes.JSONSlice[Prop]
	Links              datatypes.JSONSlice[Link]
	LocalDefinitionsID uuid.UUID
	LocalDefinitions   LocalDefinitions
	ReviewedControlsID uuid.UUID
	ReviewedControls   ReviewedControls
	Attestations       []Attestation
	AssessmentLogID    *uuid.UUID
	AssessmentLog      *AssessmentLog

	// TODO - These are being defined as part of POAMs
	//Observations []Observation `gorm:"polymorphic:Parent"`
	//Findings     []Finding     `gorm:"polymorphic:Parent"`
	//Risks        []Risk        `gorm:"polymorphic:Parent"`
}

func (i *Result) UnmarshalOscal(op oscalTypes_1_1_3.Result) *Result {
	id := uuid.MustParse(op.UUID)
	*i = Result{
		UUIDModel: UUIDModel{
			ID: &id,
		},
		Title:            op.Title,
		Description:      op.Description,
		Remarks:          &op.Remarks,
		Start:            &op.Start,
		End:              op.End,
		ReviewedControls: *(&ReviewedControls{}).UnmarshalOscal(op.ReviewedControls),
	}
	if op.Props != nil {
		i.Props = ConvertOscalToProps(op.Props)
	}
	if op.Links != nil {
		i.Links = ConvertOscalToLinks(op.Links)
	}
	// LocalDefinitions
	if op.LocalDefinitions != nil {
		i.LocalDefinitions = *(&LocalDefinitions{}).UnmarshalOscal(*op.LocalDefinitions)
	}
	// Attestations
	if op.Attestations != nil {
		i.Attestations = make([]Attestation, len(*op.Attestations))
		for idx, a := range *op.Attestations {
			i.Attestations[idx] = *(&Attestation{}).UnmarshalOscal(a)
		}
	}
	// AssessmentLogs
	if op.AssessmentLog != nil {
		i.AssessmentLog = (&AssessmentLog{}).UnmarshalOscal(*op.AssessmentLog)
	}
	return i
}

func (i *Result) MarshalOscal() *oscalTypes_1_1_3.Result {
	ret := oscalTypes_1_1_3.Result{
		UUID:        i.ID.String(),
		Title:       i.Title,
		Description: i.Description,
		// LocalDefinitions
		LocalDefinitions: i.LocalDefinitions.MarshalOscal(),
		// ReviewedControls
		ReviewedControls: *i.ReviewedControls.MarshalOscal(),
	}
	if i.Remarks != nil {
		ret.Remarks = *i.Remarks
	}
	if i.Start != nil {
		ret.Start = *i.Start
	}
	if i.End != nil {
		ret.End = i.End
	}
	if len(i.Props) > 0 {
		ret.Props = ConvertPropsToOscal(i.Props)
	}
	if len(i.Links) > 0 {
		ret.Links = ConvertLinksToOscal(i.Links)
	}

	// Attestations
	if len(i.Attestations) > 0 {
		att := make([]oscalTypes_1_1_3.AttestationStatements, len(i.Attestations))
		for idx := range i.Attestations {
			att[idx] = *i.Attestations[idx].MarshalOscal()
		}
		ret.Attestations = &att
	}
	// AssessmentLogs
	if i.AssessmentLog != nil {
		ret.AssessmentLog = i.AssessmentLog.MarshalOscal()
	}
	return &ret
}

type AssessmentLog struct {
	UUIDModel
	Entries []AssessmentLogEntry
}

func (i *AssessmentLog) UnmarshalOscal(op oscalTypes_1_1_3.AssessmentLog) *AssessmentLog {
	*i = AssessmentLog{}
	// Entries
	if op.Entries != nil {
		i.Entries = make([]AssessmentLogEntry, len(op.Entries))
		for idx, e := range op.Entries {
			i.Entries[idx] = *(&AssessmentLogEntry{}).UnmarshalOscal(e)
		}
	}
	return i
}

func (i *AssessmentLog) MarshalOscal() *oscalTypes_1_1_3.AssessmentLog {
	ret := oscalTypes_1_1_3.AssessmentLog{}
	// Entries
	if len(i.Entries) > 0 {
		entries := make([]oscalTypes_1_1_3.AssessmentLogEntry, len(i.Entries))
		for idx := range i.Entries {
			entries[idx] = *i.Entries[idx].MarshalOscal()
		}
		ret.Entries = entries
	}
	return &ret
}

type AssessmentLogEntry struct {
	UUIDModel
	AssessmentLogID uuid.UUID

	Title       *string
	Remarks     *string
	Description *string
	Start       *time.Time
	End         *time.Time

	Props        datatypes.JSONSlice[Prop]
	Links        datatypes.JSONSlice[Link]
	LoggedBy     []LoggedBy    `gorm:"polymorphic:Parent"`
	RelatedTasks []RelatedTask `gorm:"polymorphic:Parent"`
}

func (i *AssessmentLogEntry) UnmarshalOscal(op oscalTypes_1_1_3.AssessmentLogEntry) *AssessmentLogEntry {
	*i = AssessmentLogEntry{
		Title:       &op.Title,
		Description: &op.Description,
		Remarks:     &op.Remarks,
		Start:       &op.Start,
	}
	if op.End != nil {
		i.End = op.End
	}
	if op.Props != nil {
		i.Props = ConvertOscalToProps(op.Props)
	}
	if op.Links != nil {
		i.Links = ConvertOscalToLinks(op.Links)
	}
	// LoggedBy
	if op.LoggedBy != nil {
		i.LoggedBy = make([]LoggedBy, len(*op.LoggedBy))
		for idx, lb := range *op.LoggedBy {
			i.LoggedBy[idx] = *(&LoggedBy{}).UnmarshalOscal(lb)
		}
	}
	// RelatedTasks
	if op.RelatedTasks != nil {
		i.RelatedTasks = make([]RelatedTask, len(*op.RelatedTasks))
		for idx, rt := range *op.RelatedTasks {
			i.RelatedTasks[idx] = *(&RelatedTask{}).UnmarshalOscal(rt)
		}
	}
	return i
}

func (i *AssessmentLogEntry) MarshalOscal() *oscalTypes_1_1_3.AssessmentLogEntry {
	ret := oscalTypes_1_1_3.AssessmentLogEntry{
		Title:       *i.Title,
		Remarks:     *i.Remarks,
		Description: *i.Description,
	}
	if i.Start != nil {
		ret.Start = *i.Start
	}
	if i.End != nil {
		ret.End = i.End
	}
	if len(i.Props) > 0 {
		ret.Props = ConvertPropsToOscal(i.Props)
	}
	if len(i.Links) > 0 {
		ret.Links = ConvertLinksToOscal(i.Links)
	}
	// LoggedBy
	if len(i.LoggedBy) > 0 {
		lbs := make([]oscalTypes_1_1_3.LoggedBy, len(i.LoggedBy))
		for idx := range i.LoggedBy {
			lbs[idx] = *i.LoggedBy[idx].MarshalOscal()
		}
		ret.LoggedBy = &lbs
	}
	// RelatedTasks
	if len(i.RelatedTasks) > 0 {
		rts := make([]oscalTypes_1_1_3.RelatedTask, len(i.RelatedTasks))
		for idx := range i.RelatedTasks {
			rts[idx] = *i.RelatedTasks[idx].MarshalOscal()
		}
		ret.RelatedTasks = &rts
	}
	return &ret
}

type LoggedBy struct {
	PartyID uuid.UUID
	Party   Party

	RoleID string
	Role   Role

	ParentType string
	ParentID   uuid.UUID
}

func (i *LoggedBy) UnmarshalOscal(op oscalTypes_1_1_3.LoggedBy) *LoggedBy {
	*i = LoggedBy{
		PartyID: uuid.MustParse(op.PartyUuid),
		RoleID:  op.RoleId,
	}
	return i
}

func (i *LoggedBy) MarshalOscal() *oscalTypes_1_1_3.LoggedBy {
	return &oscalTypes_1_1_3.LoggedBy{
		PartyUuid: i.PartyID.String(),
		RoleId:    i.RoleID,
	}
}

type RelatedTask struct {
	UUIDModel
	Task               Task
	TaskID             uuid.UUID
	Remarks            *string
	Props              datatypes.JSONSlice[Prop]
	Links              datatypes.JSONSlice[Link]
	ResponsibleParties []ResponsibleParty  `gorm:"many2many:related_task_responsible_parties;"`
	Subjects           []AssessmentSubject `gorm:"many2many:related_task_subjects;"`
	IdentifiedSubject  *IdentifiedSubject

	ParentType string
	ParentID   uuid.UUID
}

func (i *RelatedTask) UnmarshalOscal(op oscalTypes_1_1_3.RelatedTask) *RelatedTask {
	*i = RelatedTask{
		TaskID:  uuid.MustParse(op.TaskUuid),
		Remarks: &op.Remarks,
	}
	if op.Props != nil {
		i.Props = ConvertOscalToProps(op.Props)
	}
	if op.Links != nil {
		i.Links = ConvertOscalToLinks(op.Links)
	}
	// ResponsibleParties
	if op.ResponsibleParties != nil {
		i.ResponsibleParties = make([]ResponsibleParty, len(*op.ResponsibleParties))
		for idx, rp := range *op.ResponsibleParties {
			i.ResponsibleParties[idx] = *(&ResponsibleParty{}).UnmarshalOscal(rp)
		}
	}
	// Subjects
	if op.Subjects != nil {
		i.Subjects = make([]AssessmentSubject, len(*op.Subjects))
		for idx, s := range *op.Subjects {
			i.Subjects[idx] = *(&AssessmentSubject{}).UnmarshalOscal(s)
		}
	}
	// IdentifiedSubject
	if op.IdentifiedSubject != nil {
		i.IdentifiedSubject = &IdentifiedSubject{}
		i.IdentifiedSubject.UnmarshalOscal(*op.IdentifiedSubject)
	}
	return i
}

func (i *RelatedTask) MarshalOscal() *oscalTypes_1_1_3.RelatedTask {
	ret := &oscalTypes_1_1_3.RelatedTask{
		TaskUuid: i.TaskID.String(),
		Remarks:  *i.Remarks,
	}
	if len(i.Props) > 0 {
		ret.Props = ConvertPropsToOscal(i.Props)
	}
	if len(i.Links) > 0 {
		ret.Links = ConvertLinksToOscal(i.Links)
	}
	if len(i.ResponsibleParties) > 0 {
		rps := make([]oscalTypes_1_1_3.ResponsibleParty, len(i.ResponsibleParties))
		for idx := range i.ResponsibleParties {
			rps[idx] = *i.ResponsibleParties[idx].MarshalOscal()
		}
		ret.ResponsibleParties = &rps
	}
	if i.IdentifiedSubject != nil {
		is := i.IdentifiedSubject.MarshalOscal()
		ret.IdentifiedSubject = is
	}
	return ret
}

type IdentifiedSubject struct {
	UUIDModel
	RelatedTaskID        uuid.UUID
	SubjectPlaceholderID uuid.UUID
	Subjects             []AssessmentSubject `gorm:"many2many:related_task_subjects;"`
}

func (i *IdentifiedSubject) UnmarshalOscal(op oscalTypes_1_1_3.IdentifiedSubject) *IdentifiedSubject {
	*i = IdentifiedSubject{}
	// Subjects
	if op.Subjects != nil {
		i.Subjects = make([]AssessmentSubject, len(op.Subjects))
		for idx, s := range op.Subjects {
			i.Subjects[idx] = *(&AssessmentSubject{}).UnmarshalOscal(s)
		}
	}
	return i
}

func (i *IdentifiedSubject) MarshalOscal() *oscalTypes_1_1_3.IdentifiedSubject {
	ret := &oscalTypes_1_1_3.IdentifiedSubject{}
	if len(i.Subjects) > 0 {
		subs := make([]oscalTypes_1_1_3.AssessmentSubject, len(i.Subjects))
		for idx := range i.Subjects {
			subs[idx] = *i.Subjects[idx].MarshalOscal()
		}
		ret.Subjects = subs
	}
	return ret
}

type Attestation struct {
	ResultID           uuid.UUID
	ResponsibleParties []ResponsibleParty                  `gorm:"many2many:attestation_responsible_parties"`
	Parts              datatypes.JSONSlice[AssessmentPart] // required
}

func (i *Attestation) UnmarshalOscal(op oscalTypes_1_1_3.AttestationStatements) *Attestation {
	*i = Attestation{}
	if op.Parts != nil {
		parts := ConvertList(&op.Parts, func(data oscalTypes_1_1_3.AssessmentPart) AssessmentPart {
			output := AssessmentPart{}
			output.UnmarshalOscal(data)
			return output
		})
		i.Parts = parts
	}
	// ResponsibleParties
	if op.ResponsibleParties != nil {
		i.ResponsibleParties = make([]ResponsibleParty, len(*op.ResponsibleParties))
		for idx, rp := range *op.ResponsibleParties {
			i.ResponsibleParties[idx] = *(&ResponsibleParty{}).UnmarshalOscal(rp)
		}
	}
	return i
}

func (i *Attestation) MarshalOscal() *oscalTypes_1_1_3.AttestationStatements {
	ret := &oscalTypes_1_1_3.AttestationStatements{}
	if len(i.Parts) > 0 {
		sub := make([]oscalTypes_1_1_3.AssessmentPart, len(i.Parts))
		for i, sp := range i.Parts {
			sub[i] = *sp.MarshalOscal()
		}
		ret.Parts = sub
	}
	if len(i.ResponsibleParties) > 0 {
		rps := make([]oscalTypes_1_1_3.ResponsibleParty, len(i.ResponsibleParties))
		for idx := range i.ResponsibleParties {
			rps[idx] = *i.ResponsibleParties[idx].MarshalOscal()
		}
		ret.ResponsibleParties = &rps
	}
	return ret
}

type TermsAndConditions struct {
	UUIDModel
	AssessmentPlanID uuid.UUID
	Parts            []AssessmentPart `gorm:"many2many:terms_and_conditions_parts"`
}

func (i *TermsAndConditions) UnmarshalOscal(op oscalTypes_1_1_3.AssessmentPlanTermsAndConditions) *TermsAndConditions {
	*i = TermsAndConditions{}
	if op.Parts != nil {
		parts := ConvertList(op.Parts, func(data oscalTypes_1_1_3.AssessmentPart) AssessmentPart {
			output := AssessmentPart{}
			output.UnmarshalOscal(data)
			return output
		})
		i.Parts = parts
	}
	return i
}

func (i *TermsAndConditions) MarshalOscal() *oscalTypes_1_1_3.AssessmentPlanTermsAndConditions {
	ret := &oscalTypes_1_1_3.AssessmentPlanTermsAndConditions{}
	if len(i.Parts) > 0 {
		parts := make([]oscalTypes_1_1_3.AssessmentPart, len(i.Parts))
		for idx := range i.Parts {
			parts[idx] = *i.Parts[idx].MarshalOscal()
		}
		ret.Parts = &parts
	}
	return ret
}

type AssessmentPart struct {
	UUIDModel
	Name             string
	NS               string
	Class            string
	Title            string
	Prose            string
	Props            datatypes.JSONSlice[Prop]
	Links            datatypes.JSONSlice[Link]
	AssessmentPartID string
	Parts            []AssessmentPart
}

func (p *AssessmentPart) UnmarshalOscal(data oscalTypes_1_1_3.AssessmentPart) *AssessmentPart {
	id := uuid.MustParse(data.UUID)
	*p = AssessmentPart{
		UUIDModel: UUIDModel{
			ID: &id,
		},
		Name:  data.Name,
		NS:    data.Ns,
		Class: data.Class,
		Title: data.Title,
		Prose: data.Prose,
		Props: ConvertOscalToProps(data.Props),
		Links: ConvertOscalToLinks(data.Links),
		Parts: ConvertList(data.Parts, func(data oscalTypes_1_1_3.AssessmentPart) AssessmentPart {
			output := AssessmentPart{}
			output.UnmarshalOscal(data)
			return output
		}),
	}
	return p
}

func (p *AssessmentPart) MarshalOscal() *oscalTypes_1_1_3.AssessmentPart {
	op := &oscalTypes_1_1_3.AssessmentPart{
		UUID:  p.ID.String(),
		Name:  p.Name,
		Ns:    p.NS,
		Class: p.Class,
		Title: p.Title,
		Prose: p.Prose,
		//Props: ConvertPropsToOscal(p.Props),
		//Links: ConvertLinksToOscal(p.Links),
	}
	if len(p.Links) > 0 {
		op.Links = ConvertLinksToOscal(p.Links)
	}
	if len(p.Props) > 0 {
		op.Props = ConvertPropsToOscal(p.Props)
	}
	if len(p.Parts) > 0 {
		sub := make([]oscalTypes_1_1_3.AssessmentPart, len(p.Parts))
		for i, sp := range p.Parts {
			sub[i] = *sp.MarshalOscal()
		}
		op.Parts = &sub
	}
	return op
}

type LocalDefinitions struct {
	UUIDModel

	Remarks              *string
	Components           []SystemComponent `gorm:"many2many:local_definition_components"`
	InventoryItems       []InventoryItem   `gorm:"many2many:local_definition_inventory_items"`
	Users                []SystemUser      `gorm:"many2many:local_definition_users"`
	ObjectivesAndMethods []LocalObjective  `gorm:"many2many:local_definition_objectives"`
	Activities           []Activity        `gorm:"many2many:local_definition_activities"`

	ParentID   uuid.UUID
	ParentType string
}

func (i *LocalDefinitions) UnmarshalOscal(op oscalTypes_1_1_3.LocalDefinitions) *LocalDefinitions {
	*i = LocalDefinitions{
		Remarks: &op.Remarks,
	}
	// Components
	if op.Components != nil {
		i.Components = make([]SystemComponent, len(*op.Components))
		for idx, c := range *op.Components {
			i.Components[idx] = *(&SystemComponent{}).UnmarshalOscal(c)
		}
	}
	// InventoryItems
	if op.InventoryItems != nil {
		i.InventoryItems = make([]InventoryItem, len(*op.InventoryItems))
		for idx, it := range *op.InventoryItems {
			i.InventoryItems[idx] = *(&InventoryItem{}).UnmarshalOscal(it)
		}
	}
	// Users
	if op.Users != nil {
		i.Users = make([]SystemUser, len(*op.Users))
		for idx, u := range *op.Users {
			i.Users[idx] = *(&SystemUser{}).UnmarshalOscal(u)
		}
	}
	// ObjectivesAndMethods
	if op.ObjectivesAndMethods != nil {
		i.ObjectivesAndMethods = make([]LocalObjective, len(*op.ObjectivesAndMethods))
		for idx, lo := range *op.ObjectivesAndMethods {
			i.ObjectivesAndMethods[idx] = *(&LocalObjective{}).UnmarshalOscal(lo)
		}
	}
	// Activities
	if op.Activities != nil {
		i.Activities = make([]Activity, len(*op.Activities))
		for idx, a := range *op.Activities {
			i.Activities[idx] = *(&Activity{}).UnmarshalOscal(a)
		}
	}
	return i
}

func (i *LocalDefinitions) MarshalOscal() *oscalTypes_1_1_3.LocalDefinitions {
	ret := &oscalTypes_1_1_3.LocalDefinitions{
		Remarks: *i.Remarks,
	}
	if len(i.Components) > 0 {
		comps := make([]oscalTypes_1_1_3.SystemComponent, len(i.Components))
		for idx := range i.Components {
			comps[idx] = *i.Components[idx].MarshalOscal()
		}
		ret.Components = &comps
	}
	if len(i.InventoryItems) > 0 {
		items := make([]oscalTypes_1_1_3.InventoryItem, len(i.InventoryItems))
		for idx := range i.InventoryItems {
			items[idx] = i.InventoryItems[idx].MarshalOscal()
		}
		ret.InventoryItems = &items
	}
	if len(i.Users) > 0 {
		users := make([]oscalTypes_1_1_3.SystemUser, len(i.Users))
		for idx := range i.Users {
			users[idx] = *i.Users[idx].MarshalOscal()
		}
		ret.Users = &users
	}
	if len(i.ObjectivesAndMethods) > 0 {
		lo := make([]oscalTypes_1_1_3.LocalObjective, len(i.ObjectivesAndMethods))
		for idx := range i.ObjectivesAndMethods {
			lo[idx] = *i.ObjectivesAndMethods[idx].MarshalOscal()
		}
		ret.ObjectivesAndMethods = &lo
	}
	if len(i.Activities) > 0 {
		acts := make([]oscalTypes_1_1_3.Activity, len(i.Activities))
		for idx := range i.Activities {
			acts[idx] = *i.Activities[idx].MarshalOscal()
		}
		ret.Activities = &acts
	}
	return ret
}

type LocalObjective struct {
	UUIDModel

	ControlID string // required
	Control   Control

	Description *string
	Remarks     *string
	Props       datatypes.JSONSlice[Prop]
	Links       datatypes.JSONSlice[Link]

	Parts datatypes.JSONSlice[Part] // required
}

func (i *LocalObjective) UnmarshalOscal(op oscalTypes_1_1_3.LocalObjective) *LocalObjective {
	*i = LocalObjective{
		ControlID: op.ControlId,
	}
	i.Description = &op.Description
	i.Remarks = &op.Remarks
	if op.Props != nil {
		i.Props = ConvertOscalToProps(op.Props)
	}
	if op.Links != nil {
		i.Links = ConvertOscalToLinks(op.Links)
	}
	if op.Parts != nil {
		parts := ConvertList(&op.Parts, func(data oscalTypes_1_1_3.Part) Part {
			output := Part{}
			output.UnmarshalOscal(data)
			return output
		})
		i.Parts = parts
	}
	return i
}

func (i *LocalObjective) MarshalOscal() *oscalTypes_1_1_3.LocalObjective {
	ret := &oscalTypes_1_1_3.LocalObjective{
		ControlId:   i.ControlID,
		Description: *i.Description,
		Remarks:     *i.Remarks,
	}
	if len(i.Props) > 0 {
		ret.Props = ConvertPropsToOscal(i.Props)
	}
	if len(i.Links) > 0 {
		ret.Links = ConvertLinksToOscal(i.Links)
	}
	if len(i.Parts) > 0 {
		parts := make([]oscalTypes_1_1_3.Part, len(i.Parts))
		for i, sp := range i.Parts {
			parts[i] = *sp.MarshalOscal()
		}
		ret.Parts = parts
	}
	return ret
}

type ImportSsp oscalTypes_1_1_3.ImportSsp

func (i *ImportSsp) UnmarshalOscal(oip oscalTypes_1_1_3.ImportSsp) *ImportSsp {
	*i = ImportSsp(oip)
	return i
}

func (i *ImportSsp) MarshalOscal() *oscalTypes_1_1_3.ImportSsp {
	p := oscalTypes_1_1_3.ImportSsp(*i)
	return &p
}

type ImportAp oscalTypes_1_1_3.ImportAp

func (i *ImportAp) UnmarshalOscal(oip oscalTypes_1_1_3.ImportAp) *ImportAp {
	*i = ImportAp(oip)
	return i
}

func (i *ImportAp) MarshalOscal() *oscalTypes_1_1_3.ImportAp {
	p := oscalTypes_1_1_3.ImportAp(*i)
	return &p
}

// Task can fall under an AssessmentPlan, AssessmentResult, or Response
type Task struct {
	UUIDModel

	Type        string // required: [ milestone | action ]
	Title       string // required
	Description *string
	Remarks     *string
	Props       datatypes.JSONSlice[Prop] `json:"props"`
	Links       datatypes.JSONSlice[Link] `json:"links"`

	Dependencies         []TaskDependency // Different struct, as each dependency can have additional remarks
	Tasks                []Task           `gorm:"many2many:task_tasks"` // Sub tasks
	AssociatedActivities []AssociatedActivity
<<<<<<< HEAD
	Subjects             []AssessmentSubject                               `gorm:"many2many:task_subjects"`
	ResponsibleRole      []ResponsibleRole                                 `gorm:"many2many:task_responsible_roles"`
	Timing               *datatypes.JSONType[oscalTypes_1_1_3.EventTiming] // Using Oscal types TODO have further discussion
=======
	Subjects             []AssessmentSubject                              `gorm:"many2many:task_subjects"`
	ResponsibleRole      []ResponsibleRole                                `gorm:"polymorphic:Parent;"`
	Timing               datatypes.JSONType[oscalTypes_1_1_3.EventTiming] // Using Oscal types TODO have further discussion
>>>>>>> 96fa25c2

	ParentID   *uuid.UUID
	ParentType string
}

func (i *Task) UnmarshalOscal(op oscalTypes_1_1_3.Task) *Task {
	id := uuid.MustParse(op.UUID)
	*i = Task{
		UUIDModel: UUIDModel{
			ID: &id,
		},
		Type:        op.Type,
		Title:       op.Title,
		Description: &op.Description,
	}
	i.Remarks = &op.Remarks
	if op.Props != nil {
		i.Props = ConvertOscalToProps(op.Props)
	}
	if op.Links != nil {
		i.Links = ConvertOscalToLinks(op.Links)
	}
	// Dependencies
	if op.Dependencies != nil {
		i.Dependencies = make([]TaskDependency, len(*op.Dependencies))
		for idx, td := range *op.Dependencies {
			i.Dependencies[idx] = *(&TaskDependency{}).UnmarshalOscal(td)
		}
	}
	// Tasks (sub-tasks)
	if op.Tasks != nil {
		i.Tasks = make([]Task, len(*op.Tasks))
		for idx, st := range *op.Tasks {
			i.Tasks[idx] = *(&Task{}).UnmarshalOscal(st)
		}
	}
	// AssociatedActivities
	if op.AssociatedActivities != nil {
		i.AssociatedActivities = make([]AssociatedActivity, len(*op.AssociatedActivities))
		for idx, aa := range *op.AssociatedActivities {
			i.AssociatedActivities[idx] = *(&AssociatedActivity{}).UnmarshalOscal(aa)
		}
	}
	// Subjects
	if op.Subjects != nil {
		i.Subjects = make([]AssessmentSubject, len(*op.Subjects))
		for idx, s := range *op.Subjects {
			i.Subjects[idx] = *(&AssessmentSubject{}).UnmarshalOscal(s)
		}
	}
	// ResponsibleRole
	if op.ResponsibleRoles != nil {
		i.ResponsibleRole = make([]ResponsibleRole, len(*op.ResponsibleRoles))
		for idx, rr := range *op.ResponsibleRoles {
			i.ResponsibleRole[idx] = *(&ResponsibleRole{}).UnmarshalOscal(rr)
		}
	}
	// Timing
	if op.Timing != nil {
		timing := datatypes.NewJSONType(*op.Timing)
		i.Timing = &timing
	}
	return i
}

func (i *Task) MarshalOscal() *oscalTypes_1_1_3.Task {
	ret := &oscalTypes_1_1_3.Task{
		UUID:        i.ID.String(),
		Type:        i.Type,
		Title:       i.Title,
		Description: *i.Description,
	}
	ret.Remarks = *i.Remarks
	if len(i.Props) > 0 {
		ret.Props = ConvertPropsToOscal(i.Props)
	}
	if len(i.Links) > 0 {
		ret.Links = ConvertLinksToOscal(i.Links)
	}
	if len(i.Dependencies) > 0 {
		deps := make([]oscalTypes_1_1_3.TaskDependency, len(i.Dependencies))
		for idx := range i.Dependencies {
			deps[idx] = *i.Dependencies[idx].MarshalOscal()
		}
		ret.Dependencies = &deps
	}
	if len(i.Tasks) > 0 {
		tasks := make([]oscalTypes_1_1_3.Task, len(i.Tasks))
		for idx := range i.Tasks {
			tasks[idx] = *i.Tasks[idx].MarshalOscal()
		}
		ret.Tasks = &tasks
	}
	if len(i.AssociatedActivities) > 0 {
		aas := make([]oscalTypes_1_1_3.AssociatedActivity, len(i.AssociatedActivities))
		for idx := range i.AssociatedActivities {
			aas[idx] = *i.AssociatedActivities[idx].MarshalOscal()
		}
		ret.AssociatedActivities = &aas
	}
	if len(i.Subjects) > 0 {
		subjs := make([]oscalTypes_1_1_3.AssessmentSubject, len(i.Subjects))
		for idx := range i.Subjects {
			subjs[idx] = *i.Subjects[idx].MarshalOscal()
		}
		ret.Subjects = &subjs
	}
	if len(i.ResponsibleRole) > 0 {
		rrs := make([]oscalTypes_1_1_3.ResponsibleRole, len(i.ResponsibleRole))
		for idx := range i.ResponsibleRole {
			rrs[idx] = *i.ResponsibleRole[idx].MarshalOscal()
		}
		ret.ResponsibleRoles = &rrs
	}
	if i.Timing != nil {
		et := i.Timing.Data()
		ret.Timing = &et
	}
	return ret
}

type TaskDependency struct {
	UUIDModel
	TaskID  uuid.UUID
	Task    Task
	Remarks *string
}

func (i *TaskDependency) UnmarshalOscal(op oscalTypes_1_1_3.TaskDependency) *TaskDependency {
	*i = TaskDependency{
		TaskID:  uuid.MustParse(op.TaskUuid),
		Remarks: &op.Remarks,
	}
	return i
}

func (i *TaskDependency) MarshalOscal() *oscalTypes_1_1_3.TaskDependency {
	return &oscalTypes_1_1_3.TaskDependency{
		TaskUuid: i.TaskID.String(),
		Remarks:  *i.Remarks,
	}
}

type AssessmentAsset struct {
	UUIDModel

	Components          []SystemComponent    `gorm:"many2many:assessment_asset_components"`
	AssessmentPlatforms []AssessmentPlatform // required

	ParentType string
	ParentID   uuid.UUID
}

func (i *AssessmentAsset) UnmarshalOscal(op oscalTypes_1_1_3.AssessmentAssets) *AssessmentAsset {
	*i = AssessmentAsset{}
	// AssessmentPlatforms
	if op.AssessmentPlatforms != nil {
		i.AssessmentPlatforms = make([]AssessmentPlatform, len(op.AssessmentPlatforms))
		for idx, ap := range op.AssessmentPlatforms {
			i.AssessmentPlatforms[idx] = *(&AssessmentPlatform{}).UnmarshalOscal(ap)
		}
	}
	return i
}

func (i *AssessmentAsset) MarshalOscal() *oscalTypes_1_1_3.AssessmentAssets {
	ret := &oscalTypes_1_1_3.AssessmentAssets{}
	if len(i.AssessmentPlatforms) > 0 {
		aps := make([]oscalTypes_1_1_3.AssessmentPlatform, len(i.AssessmentPlatforms))
		for idx := range i.AssessmentPlatforms {
			aps[idx] = *i.AssessmentPlatforms[idx].MarshalOscal()
		}
		ret.AssessmentPlatforms = aps
	}
	return ret
}

type AssessmentPlatform struct {
	UUIDModel
	AssessmentAssetID uuid.UUID
	AssessmentAsset   AssessmentAsset
	Title             *string
	Remarks           *string
	Props             datatypes.JSONSlice[Prop]
	Links             datatypes.JSONSlice[Link]
	UsesComponents    []UsesComponent
}

func (i *AssessmentPlatform) UnmarshalOscal(op oscalTypes_1_1_3.AssessmentPlatform) *AssessmentPlatform {
	*i = AssessmentPlatform{
		Title:   &op.Title,
		Remarks: &op.Remarks,
	}
	if op.Props != nil {
		i.Props = ConvertOscalToProps(op.Props)
	}
	if op.Links != nil {
		i.Links = ConvertOscalToLinks(op.Links)
	}
	// UsesComponents
	if op.UsesComponents != nil {
		i.UsesComponents = make([]UsesComponent, len(*op.UsesComponents))
		for idx, uc := range *op.UsesComponents {
			i.UsesComponents[idx] = *(&UsesComponent{}).UnmarshalOscal(uc)
		}
	}
	return i
}

func (i *AssessmentPlatform) MarshalOscal() *oscalTypes_1_1_3.AssessmentPlatform {
	ret := &oscalTypes_1_1_3.AssessmentPlatform{
		Title:   *i.Title,
		Remarks: *i.Remarks,
	}
	if len(i.Props) > 0 {
		ret.Props = ConvertPropsToOscal(i.Props)
	}
	if len(i.Links) > 0 {
		ret.Links = ConvertLinksToOscal(i.Links)
	}
	if len(i.UsesComponents) > 0 {
		ucs := make([]oscalTypes_1_1_3.UsesComponent, len(i.UsesComponents))
		for idx := range i.UsesComponents {
			ucs[idx] = *i.UsesComponents[idx].MarshalOscal()
		}
		ret.UsesComponents = &ucs
	}
	return ret
}

type UsesComponent struct {
	UUIDModel
	AssessmentPlatformID uuid.UUID
	AssessmentPlatform   *AssessmentPlatform // parent
	Remarks              *string
	Props                datatypes.JSONSlice[Prop]
	Links                datatypes.JSONSlice[Link]
	ComponentID          uuid.UUID
	Component            DefinedComponent   // child
	ResponsibleParties   []ResponsibleParty `gorm:"many2many:uses_component_responsible_parties"`
}

func (i *UsesComponent) UnmarshalOscal(op oscalTypes_1_1_3.UsesComponent) *UsesComponent {
	*i = UsesComponent{
		ComponentID: uuid.MustParse(op.ComponentUuid),
		Remarks:     &op.Remarks,
	}
	if op.Props != nil {
		i.Props = ConvertOscalToProps(op.Props)
	}
	if op.Links != nil {
		i.Links = ConvertOscalToLinks(op.Links)
	}
	if op.ResponsibleParties != nil {
		i.ResponsibleParties = make([]ResponsibleParty, len(*op.ResponsibleParties))
		for idx, rp := range *op.ResponsibleParties {
			i.ResponsibleParties[idx] = *(&ResponsibleParty{}).UnmarshalOscal(rp)
		}
	}
	return i
}

func (i *UsesComponent) MarshalOscal() *oscalTypes_1_1_3.UsesComponent {
	ret := &oscalTypes_1_1_3.UsesComponent{
		ComponentUuid: i.ComponentID.String(),
		Remarks:       *i.Remarks,
	}
	if len(i.Props) > 0 {
		ret.Props = ConvertPropsToOscal(i.Props)
	}
	if len(i.Links) > 0 {
		ret.Links = ConvertLinksToOscal(i.Links)
	}
	if len(i.ResponsibleParties) > 0 {
		rps := make([]oscalTypes_1_1_3.ResponsibleParty, len(i.ResponsibleParties))
		for idx := range i.ResponsibleParties {
			rps[idx] = *i.ResponsibleParties[idx].MarshalOscal()
		}
		ret.ResponsibleParties = &rps
	}
	return ret
}

type AssessmentSubject struct {
	// Assessment Subject is a loose reference to some subject.
	// A subject can be a Component, InventoryItem, Location, Party, User, Resource.
	// In our struct we don't store the type, but rather have relations to each of these, and when marhsalling and unmarshalling,
	// setting the type to what we know it is.
	UUIDModel

	Type        string
	Description *string
	Remarks     *string
	Props       datatypes.JSONSlice[Prop]
	Links       datatypes.JSONSlice[Link]

	IncludeAll      *datatypes.JSONType[*IncludeAll]
	IncludeSubjects []SelectSubjectById
	ExcludeSubjects []SelectSubjectById
}

func (i *AssessmentSubject) UnmarshalOscal(op oscalTypes_1_1_3.AssessmentSubject) *AssessmentSubject {
	*i = AssessmentSubject{
		Description: &op.Description,
		Remarks:     &op.Remarks,
		Type:        op.Type,
	}
	if op.Props != nil {
		i.Props = ConvertOscalToProps(op.Props)
	}
	if op.Links != nil {
		i.Links = ConvertOscalToLinks(op.Links)
	}
	if op.IncludeAll != nil {
		ia := datatypes.NewJSONType(op.IncludeAll)
		i.IncludeAll = &ia
	}
	if op.IncludeSubjects != nil {
		i.IncludeSubjects = make([]SelectSubjectById, len(*op.IncludeSubjects))
		for idx, ss := range *op.IncludeSubjects {
			i.IncludeSubjects[idx] = *(&SelectSubjectById{}).UnmarshalOscal(ss)
		}
	}
	if op.ExcludeSubjects != nil {
		i.ExcludeSubjects = make([]SelectSubjectById, len(*op.ExcludeSubjects))
		for idx, ss := range *op.ExcludeSubjects {
			i.ExcludeSubjects[idx] = *(&SelectSubjectById{}).UnmarshalOscal(ss)
		}
	}
	return i
}

func (i *AssessmentSubject) MarshalOscal() *oscalTypes_1_1_3.AssessmentSubject {
	ret := &oscalTypes_1_1_3.AssessmentSubject{
		Description: *i.Description,
		Remarks:     *i.Remarks,
		Type:        i.Type,
	}
	if len(i.Props) > 0 {
		ret.Props = ConvertPropsToOscal(i.Props)
	}
	if len(i.Links) > 0 {
		ret.Links = ConvertLinksToOscal(i.Links)
	}
	if i.IncludeAll != nil {
		ia := i.IncludeAll.Data()
		ret.IncludeAll = ia
	}
	if len(i.IncludeSubjects) > 0 {
		iss := make([]oscalTypes_1_1_3.SelectSubjectById, len(i.IncludeSubjects))
		for idx := range i.IncludeSubjects {
			iss[idx] = *i.IncludeSubjects[idx].MarshalOscal()
		}
		ret.IncludeSubjects = &iss
	}
	if len(i.ExcludeSubjects) > 0 {
		ess := make([]oscalTypes_1_1_3.SelectSubjectById, len(i.ExcludeSubjects))
		for idx := range i.ExcludeSubjects {
			ess[idx] = *i.ExcludeSubjects[idx].MarshalOscal()
		}
		ret.ExcludeSubjects = &ess
	}
	return ret
}

type SelectSubjectById struct {
	UUIDModel
	AssessmentSubjectID uuid.UUID

	// SubjectUUID technically represents a UUID of a component, party, location, user, or inventory item.
	// It will likely be updated once we can map it correctly
	SubjectUUID uuid.UUID
	Remarks     *string
	Props       datatypes.JSONSlice[Prop]
	Links       datatypes.JSONSlice[Link]
}

func (i *SelectSubjectById) UnmarshalOscal(op oscalTypes_1_1_3.SelectSubjectById) *SelectSubjectById {
	*i = SelectSubjectById{
		SubjectUUID: uuid.MustParse(op.SubjectUuid),
	}
	i.Remarks = &op.Remarks
	if op.Props != nil {
		i.Props = ConvertOscalToProps(op.Props)
	}
	if op.Links != nil {
		i.Links = ConvertOscalToLinks(op.Links)
	}
	return i
}

func (i *SelectSubjectById) MarshalOscal() *oscalTypes_1_1_3.SelectSubjectById {
	ret := &oscalTypes_1_1_3.SelectSubjectById{
		SubjectUuid: i.SubjectUUID.String(),
		Remarks:     *i.Remarks,
	}
	if len(i.Props) > 0 {
		ret.Props = ConvertPropsToOscal(i.Props)
	}
	if len(i.Links) > 0 {
		ret.Links = ConvertLinksToOscal(i.Links)
	}
	return ret
}

type AssociatedActivity struct {
	UUIDModel
	TaskID  uuid.UUID // Belongs to a task
	Remarks *string

	Activity         Activity `gorm:"many2many:associated_activity_activities"` // required
	Props            datatypes.JSONSlice[Prop]
	Links            datatypes.JSONSlice[Link]
	ResponsibleRoles []ResponsibleRole   `gorm:"polymorphic:Parent;"`
	Subjects         []AssessmentSubject `gorm:"many2many:associated_activity_subjects"` // required
}

func (i *AssociatedActivity) UnmarshalOscal(op oscalTypes_1_1_3.AssociatedActivity) *AssociatedActivity {
	id := uuid.MustParse(op.ActivityUuid)
	*i = AssociatedActivity{
		Activity: *(&Activity{
			UUIDModel: UUIDModel{
				ID: &id,
			},
		}),
		Remarks: &op.Remarks,
	}
	if op.Props != nil {
		i.Props = ConvertOscalToProps(op.Props)
	}
	if op.Links != nil {
		i.Links = ConvertOscalToLinks(op.Links)
	}
	// ResponsibleRoles
	if op.ResponsibleRoles != nil {
		i.ResponsibleRoles = make([]ResponsibleRole, len(*op.ResponsibleRoles))
		for idx, rr := range *op.ResponsibleRoles {
			i.ResponsibleRoles[idx] = *(&ResponsibleRole{}).UnmarshalOscal(rr)
		}
	}
	// Subjects
	if op.Subjects != nil {
		i.Subjects = make([]AssessmentSubject, len(op.Subjects))
		for idx, s := range op.Subjects {
			i.Subjects[idx] = *(&AssessmentSubject{}).UnmarshalOscal(s)
		}
	}
	return i
}

func (i *AssociatedActivity) MarshalOscal() *oscalTypes_1_1_3.AssociatedActivity {
	ret := &oscalTypes_1_1_3.AssociatedActivity{
		ActivityUuid: i.Activity.ID.String(),
		Remarks:      *i.Remarks,
	}
	if len(i.Props) > 0 {
		ret.Props = ConvertPropsToOscal(i.Props)
	}
	if len(i.Links) > 0 {
		ret.Links = ConvertLinksToOscal(i.Links)
	}
	if len(i.ResponsibleRoles) > 0 {
		rrs := make([]oscalTypes_1_1_3.ResponsibleRole, len(i.ResponsibleRoles))
		for idx := range i.ResponsibleRoles {
			rrs[idx] = *i.ResponsibleRoles[idx].MarshalOscal()
		}
		ret.ResponsibleRoles = &rrs
	}
	if len(i.Subjects) > 0 {
		subjs := make([]oscalTypes_1_1_3.AssessmentSubject, len(i.Subjects))
		for idx := range i.Subjects {
			subjs[idx] = *i.Subjects[idx].MarshalOscal()
		}
		ret.Subjects = subjs
	}
	return ret
}

type Activity struct {
	UUIDModel
	Title       *string
	Description string  // required
	Remarks     *string // required

	Props datatypes.JSONSlice[Prop] `json:"props"`
	Links datatypes.JSONSlice[Link] `json:"links"`
	Steps []Step

	RelatedControls  *ReviewedControls `gorm:"polymorphic:Parent"`
	ResponsibleRoles []ResponsibleRole `gorm:"polymorphic:Parent"`
}

func (i *Activity) UnmarshalOscal(op oscalTypes_1_1_3.Activity) *Activity {
	id := uuid.MustParse(op.UUID)
	*i = Activity{
		UUIDModel: UUIDModel{
			ID: &id,
		},
		Title:       &op.Title,
		Description: op.Description,
		Remarks:     &op.Remarks,
	}
	if op.Props != nil {
		i.Props = ConvertOscalToProps(op.Props)
	}
	if op.Links != nil {
		i.Links = ConvertOscalToLinks(op.Links)
	}
	// Steps
	if op.Steps != nil {
		i.Steps = make([]Step, len(*op.Steps))
		for idx, s := range *op.Steps {
			i.Steps[idx] = *(&Step{}).UnmarshalOscal(s)
		}
	}
	// RelatedControls
	if op.RelatedControls != nil {
		i.RelatedControls = (&ReviewedControls{}).UnmarshalOscal(*op.RelatedControls)
	}
	// ResponsibleRoles
	if op.ResponsibleRoles != nil {
		i.ResponsibleRoles = make([]ResponsibleRole, len(*op.ResponsibleRoles))
		for idx, rr := range *op.ResponsibleRoles {
			i.ResponsibleRoles[idx] = *(&ResponsibleRole{}).UnmarshalOscal(rr)
		}
	}
	return i
}

func (i *Activity) MarshalOscal() *oscalTypes_1_1_3.Activity {
	ret := &oscalTypes_1_1_3.Activity{
		UUID:        i.ID.String(),
		Description: i.Description,
		Remarks:     *i.Remarks,
	}
	if i.Title != nil {
		ret.Title = *i.Title
	}
	if len(i.Props) > 0 {
		ret.Props = ConvertPropsToOscal(i.Props)
	}
	if len(i.Links) > 0 {
		ret.Links = ConvertLinksToOscal(i.Links)
	}
	if len(i.Steps) > 0 {
		steps := make([]oscalTypes_1_1_3.Step, len(i.Steps))
		for idx := range i.Steps {
			steps[idx] = *i.Steps[idx].MarshalOscal()
		}
		ret.Steps = &steps
	}

	if i.RelatedControls != nil {
		rc := i.RelatedControls.MarshalOscal()
		ret.RelatedControls = rc
	}
	if len(i.ResponsibleRoles) > 0 {
		rrs := make([]oscalTypes_1_1_3.ResponsibleRole, len(i.ResponsibleRoles))
		for idx := range i.ResponsibleRoles {
			rrs[idx] = *i.ResponsibleRoles[idx].MarshalOscal()
		}
		ret.ResponsibleRoles = &rrs
	}
	return ret
}

type Step struct {
	UUIDModel
	ActivityID uuid.UUID

	Title       *string
	Description string // required
	Remarks     *string

	Props datatypes.JSONSlice[Prop] `json:"props"`
	Links datatypes.JSONSlice[Link] `json:"links"`

	ResponsibleRoles []ResponsibleRole `gorm:"polymorphic:Parent;"`
	ReviewedControls *ReviewedControls `gorm:"polymorphic:Parent"`
}

func (i *Step) UnmarshalOscal(op oscalTypes_1_1_3.Step) *Step {
	id := uuid.MustParse(op.UUID)
	*i = Step{
		UUIDModel: UUIDModel{
			ID: &id,
		},
		Title:       &op.Title,
		Description: op.Description,
		Remarks:     &op.Remarks,
	}
	if op.Props != nil {
		i.Props = ConvertOscalToProps(op.Props)
	}
	if op.Links != nil {
		i.Links = ConvertOscalToLinks(op.Links)
	}
	// ResponsibleRoles
	if op.ResponsibleRoles != nil {
		i.ResponsibleRoles = make([]ResponsibleRole, len(*op.ResponsibleRoles))
		for idx, rr := range *op.ResponsibleRoles {
			i.ResponsibleRoles[idx] = *(&ResponsibleRole{}).UnmarshalOscal(rr)
		}
	}
	// ReviewedControls
	if op.ReviewedControls != nil {
		i.ReviewedControls = (&ReviewedControls{}).UnmarshalOscal(*op.ReviewedControls)
	}
	return i
}

func (i *Step) MarshalOscal() *oscalTypes_1_1_3.Step {
	ret := &oscalTypes_1_1_3.Step{
		UUID:        i.ID.String(),
		Title:       *i.Title,
		Description: i.Description,
		Remarks:     *i.Remarks,
	}
	if len(i.Props) > 0 {
		ret.Props = ConvertPropsToOscal(i.Props)
	}
	if len(i.Links) > 0 {
		ret.Links = ConvertLinksToOscal(i.Links)
	}
	if len(i.ResponsibleRoles) > 0 {
		rrs := make([]oscalTypes_1_1_3.ResponsibleRole, len(i.ResponsibleRoles))
		for idx := range i.ResponsibleRoles {
			rrs[idx] = *i.ResponsibleRoles[idx].MarshalOscal()
		}
		ret.ResponsibleRoles = &rrs
	}
	if i.ReviewedControls != nil {
		ret.ReviewedControls = i.ReviewedControls.MarshalOscal()
	}
	return ret
}

type ReviewedControls struct {
	UUIDModel
	Description                *string
	Remarks                    *string
	Props                      datatypes.JSONSlice[Prop]
	Links                      datatypes.JSONSlice[Link]
	ControlSelections          []ControlSelection // required
	ControlObjectiveSelections []ControlObjectiveSelection

	ParentID   uuid.UUID
	ParentType string
}

func (i *ReviewedControls) UnmarshalOscal(op oscalTypes_1_1_3.ReviewedControls) *ReviewedControls {
	*i = ReviewedControls{
		Description: &op.Description,
		Remarks:     &op.Remarks,
	}
	if op.Props != nil {
		i.Props = ConvertOscalToProps(op.Props)
	}
	if op.Links != nil {
		i.Links = ConvertOscalToLinks(op.Links)
	}
	// ControlSelections
	if op.ControlSelections != nil {
		i.ControlSelections = make([]ControlSelection, len(op.ControlSelections))
		for idx, cs := range op.ControlSelections {
			i.ControlSelections[idx] = *(&ControlSelection{}).UnmarshalOscal(cs)
		}
	}
	// ControlObjectiveSelections
	if op.ControlObjectiveSelections != nil {
		i.ControlObjectiveSelections = make([]ControlObjectiveSelection, len(*op.ControlObjectiveSelections))
		for idx, cos := range *op.ControlObjectiveSelections {
			i.ControlObjectiveSelections[idx] = *(&ControlObjectiveSelection{}).UnmarshalOscal(cos)
		}
	}
	return i
}

func (i *ReviewedControls) MarshalOscal() *oscalTypes_1_1_3.ReviewedControls {
	ret := &oscalTypes_1_1_3.ReviewedControls{}
	if i.Description != nil {
		ret.Description = *i.Description
	}
	if i.Remarks != nil {
		ret.Remarks = *i.Remarks
	}
	if len(i.Props) > 0 {
		ret.Props = ConvertPropsToOscal(i.Props)
	}
	if len(i.Links) > 0 {
		ret.Links = ConvertLinksToOscal(i.Links)
	}
	if len(i.ControlSelections) > 0 {
		css := make([]oscalTypes_1_1_3.AssessedControls, len(i.ControlSelections))
		for idx := range i.ControlSelections {
			css[idx] = *i.ControlSelections[idx].MarshalOscal()
		}
		ret.ControlSelections = css
	}
	if len(i.ControlObjectiveSelections) > 0 {
		coss := make([]oscalTypes_1_1_3.ReferencedControlObjectives, len(i.ControlObjectiveSelections))
		for idx := range i.ControlObjectiveSelections {
			coss[idx] = *i.ControlObjectiveSelections[idx].MarshalOscal()
		}
		ret.ControlObjectiveSelections = &coss
	}
	return ret
}

type ControlSelection struct {
	UUIDModel
	ReviewedControlsID uuid.UUID
	Description        *string
	Remarks            *string
	Props              datatypes.JSONSlice[Prop]
	Links              datatypes.JSONSlice[Link]

	IncludeAll      *datatypes.JSONType[IncludeAll]
	IncludeControls []AssessedControlsSelectControlById
	ExcludeControls []AssessedControlsSelectControlById
}

func (i *ControlSelection) UnmarshalOscal(op oscalTypes_1_1_3.AssessedControls) *ControlSelection {
	*i = ControlSelection{
		Description: &op.Description,
		Remarks:     &op.Remarks,
	}
	if op.Props != nil {
		i.Props = ConvertOscalToProps(op.Props)
	}
	if op.Links != nil {
		i.Links = ConvertOscalToLinks(op.Links)
	}
	if op.IncludeAll != nil {
		ia := datatypes.NewJSONType(*op.IncludeAll)
		i.IncludeAll = &ia
	}
	if op.IncludeControls != nil {
		i.IncludeControls = make([]AssessedControlsSelectControlById, len(*op.IncludeControls))
		for idx, sc := range *op.IncludeControls {
			i.IncludeControls[idx] = *(&AssessedControlsSelectControlById{}).UnmarshalOscal(sc)
		}
	}
	if op.ExcludeControls != nil {
		i.ExcludeControls = make([]AssessedControlsSelectControlById, len(*op.ExcludeControls))
		for idx, sc := range *op.ExcludeControls {
			i.ExcludeControls[idx] = *(&AssessedControlsSelectControlById{}).UnmarshalOscal(sc)
		}
	}
	return i
}

func (i *ControlSelection) MarshalOscal() *oscalTypes_1_1_3.AssessedControls {
	ret := &oscalTypes_1_1_3.AssessedControls{
		Description: *i.Description,
		Remarks:     *i.Remarks,
	}
	if len(i.Props) > 0 {
		ret.Props = ConvertPropsToOscal(i.Props)
	}
	if len(i.Links) > 0 {
		ret.Links = ConvertLinksToOscal(i.Links)
	}
	if i.IncludeAll != nil {
		includeAll := i.IncludeAll.Data()
		ret.IncludeAll = &includeAll
	}
	if len(i.IncludeControls) > 0 {
		incs := make([]oscalTypes_1_1_3.AssessedControlsSelectControlById, len(i.IncludeControls))
		for idx := range i.IncludeControls {
			incs[idx] = i.IncludeControls[idx].MarshalOscal()
		}
		ret.IncludeControls = &incs
	}
	if len(i.ExcludeControls) > 0 {
		excs := make([]oscalTypes_1_1_3.AssessedControlsSelectControlById, len(i.ExcludeControls))
		for idx := range i.ExcludeControls {
			excs[idx] = i.ExcludeControls[idx].MarshalOscal()
		}
		ret.ExcludeControls = &excs
	}
	return ret
}

type ControlObjectiveSelection struct {
	UUIDModel
	ReviewedControlsID uuid.UUID

	Description *string
	Remarks     *string
	Props       datatypes.JSONSlice[Prop]
	Links       datatypes.JSONSlice[Link]

	IncludeAll        *datatypes.JSONType[IncludeAll]
	IncludeObjectives []SelectObjectiveById `gorm:"Polymorphic:Parent;polymorphicValue:included"`
	ExcludeObjectives []SelectObjectiveById `gorm:"Polymorphic:Parent;polymorphicValue:excluded"`
}

func (i *ControlObjectiveSelection) UnmarshalOscal(op oscalTypes_1_1_3.ReferencedControlObjectives) *ControlObjectiveSelection {
	*i = ControlObjectiveSelection{
		Description: &op.Description,
		Remarks:     &op.Remarks,
	}
	if op.Props != nil {
		i.Props = ConvertOscalToProps(op.Props)
	}
	if op.Links != nil {
		i.Links = ConvertOscalToLinks(op.Links)
	}
	if op.IncludeAll != nil {
		includeAll := datatypes.NewJSONType[IncludeAll](*op.IncludeAll)
		i.IncludeAll = &includeAll
	}
	if op.IncludeObjectives != nil {
		i.IncludeObjectives = make([]SelectObjectiveById, len(*op.IncludeObjectives))
		for idx, so := range *op.IncludeObjectives {
			i.IncludeObjectives[idx] = *(&SelectObjectiveById{}).UnmarshalOscal(so)
		}
	}
	if op.ExcludeObjectives != nil {
		i.ExcludeObjectives = make([]SelectObjectiveById, len(*op.ExcludeObjectives))
		for idx, so := range *op.ExcludeObjectives {
			i.ExcludeObjectives[idx] = *(&SelectObjectiveById{}).UnmarshalOscal(so)
		}
	}
	return i
}

func (i *ControlObjectiveSelection) MarshalOscal() *oscalTypes_1_1_3.ReferencedControlObjectives {
	ret := &oscalTypes_1_1_3.ReferencedControlObjectives{
		Description: *i.Description,
		Remarks:     *i.Remarks,
		Props:       ConvertPropsToOscal(i.Props),
		Links:       ConvertLinksToOscal(i.Links),
	}
	if i.IncludeAll != nil {
		includeAll := i.IncludeAll.Data()
		ret.IncludeAll = &includeAll
	}
	if len(i.IncludeObjectives) > 0 {
		ios := make([]oscalTypes_1_1_3.SelectObjectiveById, len(i.IncludeObjectives))
		for idx := range i.IncludeObjectives {
			ios[idx] = *i.IncludeObjectives[idx].MarshalOscal()
		}
		ret.IncludeObjectives = &ios
	}
	if len(i.ExcludeObjectives) > 0 {
		eos := make([]oscalTypes_1_1_3.SelectObjectiveById, len(i.ExcludeObjectives))
		for idx := range i.ExcludeObjectives {
			eos[idx] = *i.ExcludeObjectives[idx].MarshalOscal()
		}
		ret.ExcludeObjectives = &eos
	}
	return ret
}

type SelectObjectiveById struct { // We should figure out what this looks like for real, because this references objectives hidden in `part`s of a control
	UUIDModel
	Objective string // required

	ParentID   uuid.UUID
	ParentType string
}

func (i *SelectObjectiveById) UnmarshalOscal(op oscalTypes_1_1_3.SelectObjectiveById) *SelectObjectiveById {
	*i = SelectObjectiveById{
		Objective: op.ObjectiveId,
	}
	return i
}

func (i *SelectObjectiveById) MarshalOscal() *oscalTypes_1_1_3.SelectObjectiveById {
	return &oscalTypes_1_1_3.SelectObjectiveById{
		ObjectiveId: i.Objective,
	}
}

type AssessedControlsSelectControlById struct {
	UUIDModel
	ControlSelectionID uuid.UUID
	ControlID          string
	Control            Control
	Statements         []Statement `gorm:"many2many:assessed_controls_select_control_by_id_statements;"`
}

func (s *AssessedControlsSelectControlById) UnmarshalOscal(o oscalTypes_1_1_3.AssessedControlsSelectControlById) *AssessedControlsSelectControlById {
	statements := []Statement{}
	if o.StatementIds != nil {
		for _, statement := range *o.StatementIds {
			statements = append(statements, Statement{
				StatementId: statement,
			})
		}
	}
	*s = AssessedControlsSelectControlById{
		ControlID:  o.ControlId,
		Statements: statements,
	}

	return s
}

func (s *AssessedControlsSelectControlById) MarshalOscal() oscalTypes_1_1_3.AssessedControlsSelectControlById {
	controls := oscalTypes_1_1_3.AssessedControlsSelectControlById{
		ControlId: s.ControlID,
	}
	if len(s.Statements) > 0 {
		statementIDs := []string{}
		for _, statement := range s.Statements {
			statementIDs = append(statementIDs, statement.StatementId)
		}
		controls.StatementIds = &statementIDs
	}
	return controls
}<|MERGE_RESOLUTION|>--- conflicted
+++ resolved
@@ -821,15 +821,9 @@
 	Dependencies         []TaskDependency // Different struct, as each dependency can have additional remarks
 	Tasks                []Task           `gorm:"many2many:task_tasks"` // Sub tasks
 	AssociatedActivities []AssociatedActivity
-<<<<<<< HEAD
-	Subjects             []AssessmentSubject                               `gorm:"many2many:task_subjects"`
-	ResponsibleRole      []ResponsibleRole                                 `gorm:"many2many:task_responsible_roles"`
-	Timing               *datatypes.JSONType[oscalTypes_1_1_3.EventTiming] // Using Oscal types TODO have further discussion
-=======
-	Subjects             []AssessmentSubject                              `gorm:"many2many:task_subjects"`
-	ResponsibleRole      []ResponsibleRole                                `gorm:"polymorphic:Parent;"`
-	Timing               datatypes.JSONType[oscalTypes_1_1_3.EventTiming] // Using Oscal types TODO have further discussion
->>>>>>> 96fa25c2
+	Subjects             []AssessmentSubject `gorm:"many2many:task_subjects"`
+	ResponsibleRole      []ResponsibleRole   `gorm:"polymorphic:Parent;"`
+	Timing               *datatypes.JSONType[oscalTypes_1_1_3.EventTiming]
 
 	ParentID   *uuid.UUID
 	ParentType string
