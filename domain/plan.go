--- conflicted
+++ resolved
@@ -153,14 +153,9 @@
 
 	for _, task := range p.Tasks {
 		taskInfo := TaskInformation{
-<<<<<<< HEAD
-			Id:    task.Id.Hex(),
-			Title: task.Title,
-=======
 			Id:       task.Id.Hex(),
 			Title:    task.Title,
 			Schedule: task.Schedule,
->>>>>>> 1876347a
 		}
 
 		for _, activity := range task.Activities {
